--- conflicted
+++ resolved
@@ -670,34 +670,23 @@
 
             logger.debug("Got content: %s", content)
 
-<<<<<<< HEAD
-            logger.info("send_join content: %d", len(content))
-
-=======
+            # logger.info("send_join content: %d", len(content))
+
             content.seek(0)
->>>>>>> 68f1d258
             state = [
                 event_from_pdu_json(p, room_version, outlier=True)
                 for p in ijson.items(content, "state.item")
             ]
 
-<<<<<<< HEAD
             logger.info("Parsed auth chain: %d", len(state))
-=======
-            logger.debug("state: %s", state)
             content.seek(0)
->>>>>>> 68f1d258
 
             auth_chain = [
                 event_from_pdu_json(p, room_version, outlier=True)
                 for p in ijson.items(content, "auth_chain.item")
             ]
 
-<<<<<<< HEAD
             logger.info("Parsed auth chain: %d", len(auth_chain))
-=======
-            logger.debug("auth_chain: %s", auth_chain)
->>>>>>> 68f1d258
 
             pdus = {p.event_id: p for p in itertools.chain(state, auth_chain)}
 
