--- conflicted
+++ resolved
@@ -509,7 +509,6 @@
         await self.handler.on_send_leave_request(origin, pdu)
         return {}
 
-<<<<<<< HEAD
     async def on_make_knock_request(self, origin, room_id, user_id):
         origin_host, _ = parse_server_name(origin)
         await self.check_server_matches_acl(origin_host, room_id)
@@ -524,8 +523,7 @@
         logger.debug("on_send_knock_request: content: %s", content)
 
         room_version = await self.store.get_room_version(room_id)
-        format_ver = room_version_to_event_format(room_version)
-        pdu = event_from_pdu_json(content, format_ver)
+        pdu = event_from_pdu_json(content, room_version)
 
         origin_host, _ = parse_server_name(origin)
         await self.check_server_matches_acl(origin_host, pdu.room_id)
@@ -537,12 +535,9 @@
         await self.handler.on_send_knock_request(origin, pdu)
         return {}
 
-    async def on_event_auth(self, origin, room_id, event_id):
-=======
     async def on_event_auth(
         self, origin: str, room_id: str, event_id: str
     ) -> Tuple[int, Dict[str, Any]]:
->>>>>>> 44dec6cb
         with (await self._server_linearizer.queue((origin, room_id))):
             origin_host, _ = parse_server_name(origin)
             await self.check_server_matches_acl(origin_host, room_id)
