# Copyright 2019 New Vector Ltd
#
# Licensed under the Apache License, Version 2.0 (the "License");
# you may not use this file except in compliance with the License.
# You may obtain a copy of the License at
#
#     http://www.apache.org/licenses/LICENSE-2.0
#
# Unless required by applicable law or agreed to in writing, software
# distributed under the License is distributed on an "AS IS" BASIS,
# WITHOUT WARRANTIES OR CONDITIONS OF ANY KIND, either express or implied.
# See the License for the specific language governing permissions and
# limitations under the License.

import abc
import logging
<<<<<<< HEAD
from typing import (
    TYPE_CHECKING,
    Dict,
    Hashable,
    Iterable,
    List,
    Optional,
    Set,
    Tuple,
)
=======
from typing import TYPE_CHECKING, Dict, Hashable, Iterable, List, Optional, Set, Tuple
>>>>>>> e4ab8676

from prometheus_client import Counter

from twisted.internet import defer

import synapse.metrics
from synapse.api.presence import UserPresenceState
from synapse.events import EventBase
from synapse.federation.sender.per_destination_queue import PerDestinationQueue
from synapse.federation.sender.transaction_manager import TransactionManager
from synapse.federation.units import Edu
<<<<<<< HEAD
from synapse.logging.context import (
    make_deferred_yieldable,
    run_in_background,
)
=======
from synapse.logging.context import make_deferred_yieldable, run_in_background
>>>>>>> e4ab8676
from synapse.metrics import (
    LaterGauge,
    event_processing_loop_counter,
    event_processing_loop_room_count,
    events_processed_counter,
)
from synapse.metrics.background_process_metrics import run_as_background_process
from synapse.types import JsonDict, ReadReceipt, RoomStreamToken
from synapse.util.metrics import Measure

if TYPE_CHECKING:
    from synapse.events.presence_router import PresenceRouter
    from synapse.server import HomeServer

logger = logging.getLogger(__name__)

sent_pdus_destination_dist_count = Counter(
    "synapse_federation_client_sent_pdu_destinations:count",
    "Number of PDUs queued for sending to one or more destinations",
)

sent_pdus_destination_dist_total = Counter(
    "synapse_federation_client_sent_pdu_destinations:total",
    "Total number of PDUs queued for sending across all destinations",
)

# Time (in s) after Synapse's startup that we will begin to wake up destinations
# that have catch-up outstanding.
CATCH_UP_STARTUP_DELAY_SEC = 15

# Time (in s) to wait in between waking up each destination, i.e. one destination
# will be woken up every <x> seconds after Synapse's startup until we have woken
# every destination has outstanding catch-up.
CATCH_UP_STARTUP_INTERVAL_SEC = 5


class AbstractFederationSender(metaclass=abc.ABCMeta):
    @abc.abstractmethod
    def notify_new_events(self, max_token: RoomStreamToken) -> None:
        """This gets called when we have some new events we might want to
        send out to other servers.
        """
        raise NotImplementedError()

    @abc.abstractmethod
    async def send_read_receipt(self, receipt: ReadReceipt) -> None:
        """Send a RR to any other servers in the room

        Args:
            receipt: receipt to be sent
        """
        raise NotImplementedError()

    @abc.abstractmethod
    def send_presence_to_destinations(
        self, states: Iterable[UserPresenceState], destinations: Iterable[str]
    ) -> None:
        """Send the given presence states to the given destinations.

        Args:
            destinations:
        """
        raise NotImplementedError()

    @abc.abstractmethod
    def build_and_send_edu(
        self,
        destination: str,
        edu_type: str,
        content: JsonDict,
        key: Optional[Hashable] = None,
    ) -> None:
        """Construct an Edu object, and queue it for sending

        Args:
            destination: name of server to send to
            edu_type: type of EDU to send
            content: content of EDU
            key: clobbering key for this edu
        """
        raise NotImplementedError()

    @abc.abstractmethod
    def send_device_messages(self, destination: str) -> None:
        raise NotImplementedError()

    @abc.abstractmethod
    def wake_destination(self, destination: str) -> None:
        """Called when we want to retry sending transactions to a remote.

        This is mainly useful if the remote server has been down and we think it
        might have come back.
        """
        raise NotImplementedError()

    @abc.abstractmethod
    def get_current_token(self) -> int:
        raise NotImplementedError()

    @abc.abstractmethod
    def federation_ack(self, instance_name: str, token: int) -> None:
        raise NotImplementedError()

    @abc.abstractmethod
    async def get_replication_rows(
        self, instance_name: str, from_token: int, to_token: int, target_row_count: int
    ) -> Tuple[List[Tuple[int, Tuple]], int, bool]:
        raise NotImplementedError()


class FederationSender(AbstractFederationSender):
    def __init__(self, hs: "HomeServer"):
        self.hs = hs
        self.server_name = hs.hostname

        self.store = hs.get_datastore()
        self.state = hs.get_state_handler()

        self.clock = hs.get_clock()
        self.is_mine_id = hs.is_mine_id

        self._presence_router = None  # type: Optional[PresenceRouter]
        self._transaction_manager = TransactionManager(hs)

        self._instance_name = hs.get_instance_name()
        self._federation_shard_config = hs.config.worker.federation_shard_config

        # map from destination to PerDestinationQueue
        self._per_destination_queues = {}  # type: Dict[str, PerDestinationQueue]

        LaterGauge(
            "synapse_federation_transaction_queue_pending_destinations",
            "",
            [],
            lambda: sum(
                1
                for d in self._per_destination_queues.values()
                if d.transmission_loop_running
            ),
        )

        LaterGauge(
            "synapse_federation_transaction_queue_pending_pdus",
            "",
            [],
            lambda: sum(
                d.pending_pdu_count() for d in self._per_destination_queues.values()
            ),
        )
        LaterGauge(
            "synapse_federation_transaction_queue_pending_edus",
            "",
            [],
            lambda: sum(
                d.pending_edu_count() for d in self._per_destination_queues.values()
            ),
        )

        self._is_processing = False
        self._last_poked_id = -1

        # map from room_id to a set of PerDestinationQueues which we believe are
        # awaiting a call to flush_read_receipts_for_room. The presence of an entry
        # here for a given room means that we are rate-limiting RR flushes to that room,
        # and that there is a pending call to _flush_rrs_for_room in the system.
        self._queues_awaiting_rr_flush_by_room = (
            {}
        )  # type: Dict[str, Set[PerDestinationQueue]]

        self._rr_txn_interval_per_room_ms = (
            1000.0 / hs.config.federation_rr_transactions_per_room_per_second
        )

        # wake up destinations that have outstanding PDUs to be caught up
        self._catchup_after_startup_timer = self.clock.call_later(
            CATCH_UP_STARTUP_DELAY_SEC,
            run_as_background_process,
            "wake_destinations_needing_catchup",
            self._wake_destinations_needing_catchup,
        )

        self._external_cache = hs.get_external_cache()

    def _get_per_destination_queue(self, destination: str) -> PerDestinationQueue:
        """Get or create a PerDestinationQueue for the given destination

        Args:
            destination: server_name of remote server
        """
        queue = self._per_destination_queues.get(destination)
        if not queue:
            queue = PerDestinationQueue(self.hs, self._transaction_manager, destination)
            self._per_destination_queues[destination] = queue
        return queue

    def notify_new_events(self, max_token: RoomStreamToken) -> None:
        """This gets called when we have some new events we might want to
        send out to other servers.
        """
        # We just use the minimum stream ordering and ignore the vector clock
        # component. This is safe to do as long as we *always* ignore the vector
        # clock components.
        current_id = max_token.stream

        self._last_poked_id = max(current_id, self._last_poked_id)

        if self._is_processing:
            return

        # fire off a processing loop in the background
        run_as_background_process(
            "process_event_queue_for_federation", self._process_event_queue_loop
        )

    async def _process_event_queue_loop(self) -> None:
        try:
            self._is_processing = True
            while True:
                last_token = await self.store.get_federation_out_pos("events")
                next_token, events = await self.store.get_all_new_events_stream(
                    last_token, self._last_poked_id, limit=100
                )

                logger.debug("Handling %s -> %s", last_token, next_token)

                if not events and next_token >= self._last_poked_id:
                    break

                async def handle_event(event: EventBase) -> None:
                    # Only send events for this server.
                    send_on_behalf_of = event.internal_metadata.get_send_on_behalf_of()
                    is_mine = self.is_mine_id(event.sender)
                    if not is_mine and send_on_behalf_of is None:
                        return

                    if not event.internal_metadata.should_proactively_send():
                        return

                    destinations = None  # type: Optional[Set[str]]
                    if not event.prev_event_ids():
                        # If there are no prev event IDs then the state is empty
                        # and so no remote servers in the room
                        destinations = set()
                    else:
                        # We check the external cache for the destinations, which is
                        # stored per state group.

                        sg = await self._external_cache.get(
                            "event_to_prev_state_group", event.event_id
                        )
                        if sg:
                            destinations = await self._external_cache.get(
                                "get_joined_hosts", str(sg)
                            )

                    if destinations is None:
                        try:
                            # Get the state from before the event.
                            # We need to make sure that this is the state from before
                            # the event and not from after it.
                            # Otherwise if the last member on a server in a room is
                            # banned then it won't receive the event because it won't
                            # be in the room after the ban.
                            destinations = await self.state.get_hosts_in_room_at_events(
                                event.room_id, event_ids=event.prev_event_ids()
                            )
                        except Exception:
                            logger.exception(
                                "Failed to calculate hosts in room for event: %s",
                                event.event_id,
                            )
                            return

                    destinations = {
                        d
                        for d in destinations
                        if self._federation_shard_config.should_handle(
                            self._instance_name, d
                        )
                    }

                    if send_on_behalf_of is not None:
                        # If we are sending the event on behalf of another server
                        # then it already has the event and there is no reason to
                        # send the event to it.
                        destinations.discard(send_on_behalf_of)

                    logger.debug("Sending %s to %r", event, destinations)

                    if destinations:
                        await self._send_pdu(event, destinations)

                        now = self.clock.time_msec()
                        ts = await self.store.get_received_ts(event.event_id)

                        synapse.metrics.event_processing_lag_by_event.labels(
                            "federation_sender"
                        ).observe((now - ts) / 1000)

                async def handle_room_events(events: Iterable[EventBase]) -> None:
                    with Measure(self.clock, "handle_room_events"):
                        for event in events:
                            await handle_event(event)

                events_by_room = {}  # type: Dict[str, List[EventBase]]
                for event in events:
                    events_by_room.setdefault(event.room_id, []).append(event)

                await make_deferred_yieldable(
                    defer.gatherResults(
                        [
                            run_in_background(handle_room_events, evs)
                            for evs in events_by_room.values()
                        ],
                        consumeErrors=True,
                    )
                )

                await self.store.update_federation_out_pos("events", next_token)

                if events:
                    now = self.clock.time_msec()
                    ts = await self.store.get_received_ts(events[-1].event_id)

                    synapse.metrics.event_processing_lag.labels(
                        "federation_sender"
                    ).set(now - ts)
                    synapse.metrics.event_processing_last_ts.labels(
                        "federation_sender"
                    ).set(ts)

                    events_processed_counter.inc(len(events))

                    event_processing_loop_room_count.labels("federation_sender").inc(
                        len(events_by_room)
                    )

                event_processing_loop_counter.labels("federation_sender").inc()

                synapse.metrics.event_processing_positions.labels(
                    "federation_sender"
                ).set(next_token)

        finally:
            self._is_processing = False

    async def _send_pdu(self, pdu: EventBase, destinations: Iterable[str]) -> None:
        # We loop through all destinations to see whether we already have
        # a transaction in progress. If we do, stick it in the pending_pdus
        # table and we'll get back to it later.

        destinations = set(destinations)
        destinations.discard(self.server_name)
        logger.debug("Sending to: %s", str(destinations))

        if not destinations:
            return

        sent_pdus_destination_dist_total.inc(len(destinations))
        sent_pdus_destination_dist_count.inc()

        assert pdu.internal_metadata.stream_ordering

        # track the fact that we have a PDU for these destinations,
        # to allow us to perform catch-up later on if the remote is unreachable
        # for a while.
        await self.store.store_destination_rooms_entries(
            destinations,
            pdu.room_id,
            pdu.internal_metadata.stream_ordering,
        )

        for destination in destinations:
            self._get_per_destination_queue(destination).send_pdu(pdu)

    async def send_read_receipt(self, receipt: ReadReceipt) -> None:
        """Send a RR to any other servers in the room

        Args:
            receipt: receipt to be sent
        """

        # Some background on the rate-limiting going on here.
        #
        # It turns out that if we attempt to send out RRs as soon as we get them from
        # a client, then we end up trying to do several hundred Hz of federation
        # transactions. (The number of transactions scales as O(N^2) on the size of a
        # room, since in a large room we have both more RRs coming in, and more servers
        # to send them to.)
        #
        # This leads to a lot of CPU load, and we end up getting behind. The solution
        # currently adopted is as follows:
        #
        # The first receipt in a given room is sent out immediately, at time T0. Any
        # further receipts are, in theory, batched up for N seconds, where N is calculated
        # based on the number of servers in the room to achieve a transaction frequency
        # of around 50Hz. So, for example, if there were 100 servers in the room, then
        # N would be 100 / 50Hz = 2 seconds.
        #
        # Then, after T+N, we flush out any receipts that have accumulated, and restart
        # the timer to flush out more receipts at T+2N, etc. If no receipts accumulate,
        # we stop the cycle and go back to the start.
        #
        # However, in practice, it is often possible to flush out receipts earlier: in
        # particular, if we are sending a transaction to a given server anyway (for
        # example, because we have a PDU or a RR in another room to send), then we may
        # as well send out all of the pending RRs for that server. So it may be that
        # by the time we get to T+N, we don't actually have any RRs left to send out.
        # Nevertheless we continue to buffer up RRs for the room in question until we
        # reach the point that no RRs arrive between timer ticks.
        #
        # For even more background, see https://github.com/matrix-org/synapse/issues/4730.

        room_id = receipt.room_id

        # Work out which remote servers should be poked and poke them.
        domains_set = await self.state.get_current_hosts_in_room(room_id)
        domains = [
            d
            for d in domains_set
            if d != self.server_name
            and self._federation_shard_config.should_handle(self._instance_name, d)
        ]
        if not domains:
            return

        queues_pending_flush = self._queues_awaiting_rr_flush_by_room.get(room_id)

        # if there is no flush yet scheduled, we will send out these receipts with
        # immediate flushes, and schedule the next flush for this room.
        if queues_pending_flush is not None:
            logger.debug("Queuing receipt for: %r", domains)
        else:
            logger.debug("Sending receipt to: %r", domains)
            self._schedule_rr_flush_for_room(room_id, len(domains))

        for domain in domains:
            queue = self._get_per_destination_queue(domain)
            queue.queue_read_receipt(receipt)

            # if there is already a RR flush pending for this room, then make sure this
            # destination is registered for the flush
            if queues_pending_flush is not None:
                queues_pending_flush.add(queue)
            else:
                queue.flush_read_receipts_for_room(room_id)

    def _schedule_rr_flush_for_room(self, room_id: str, n_domains: int) -> None:
        # that is going to cause approximately len(domains) transactions, so now back
        # off for that multiplied by RR_TXN_INTERVAL_PER_ROOM
        backoff_ms = self._rr_txn_interval_per_room_ms * n_domains

        logger.debug("Scheduling RR flush in %s in %d ms", room_id, backoff_ms)
        self.clock.call_later(backoff_ms, self._flush_rrs_for_room, room_id)
        self._queues_awaiting_rr_flush_by_room[room_id] = set()

    def _flush_rrs_for_room(self, room_id: str) -> None:
        queues = self._queues_awaiting_rr_flush_by_room.pop(room_id)
        logger.debug("Flushing RRs in %s to %s", room_id, queues)

        if not queues:
            # no more RRs arrived for this room; we are done.
            return

        # schedule the next flush
        self._schedule_rr_flush_for_room(room_id, len(queues))

        for queue in queues:
            queue.flush_read_receipts_for_room(room_id)

    def send_presence_to_destinations(
        self, states: Iterable[UserPresenceState], destinations: Iterable[str]
    ) -> None:
        """Send the given presence states to the given destinations.
        destinations (list[str])
        """

        if not states or not self.hs.config.use_presence:
            # No-op if presence is disabled.
            return

        # Ensure we only send out presence states for local users.
        for state in states:
            assert self.is_mine_id(state.user_id)

        for destination in destinations:
            if destination == self.server_name:
                continue
            if not self._federation_shard_config.should_handle(
                self._instance_name, destination
            ):
                continue
            self._get_per_destination_queue(destination).send_presence(states)

    def build_and_send_edu(
        self,
        destination: str,
        edu_type: str,
        content: JsonDict,
        key: Optional[Hashable] = None,
    ) -> None:
        """Construct an Edu object, and queue it for sending

        Args:
            destination: name of server to send to
            edu_type: type of EDU to send
            content: content of EDU
            key: clobbering key for this edu
        """
        if destination == self.server_name:
            logger.info("Not sending EDU to ourselves")
            return

        if not self._federation_shard_config.should_handle(
            self._instance_name, destination
        ):
            return

        edu = Edu(
            origin=self.server_name,
            destination=destination,
            edu_type=edu_type,
            content=content,
        )

        self.send_edu(edu, key)

    def send_edu(self, edu: Edu, key: Optional[Hashable]) -> None:
        """Queue an EDU for sending

        Args:
            edu: edu to send
            key: clobbering key for this edu
        """
        if not self._federation_shard_config.should_handle(
            self._instance_name, edu.destination
        ):
            return

        queue = self._get_per_destination_queue(edu.destination)
        if key:
            queue.send_keyed_edu(edu, key)
        else:
            queue.send_edu(edu)

    def send_device_messages(self, destination: str) -> None:
        if destination == self.server_name:
            logger.warning("Not sending device update to ourselves")
            return

        if not self._federation_shard_config.should_handle(
            self._instance_name, destination
        ):
            return

        self._get_per_destination_queue(destination).attempt_new_transaction()

    def wake_destination(self, destination: str) -> None:
        """Called when we want to retry sending transactions to a remote.

        This is mainly useful if the remote server has been down and we think it
        might have come back.
        """

        if destination == self.server_name:
            logger.warning("Not waking up ourselves")
            return

        if not self._federation_shard_config.should_handle(
            self._instance_name, destination
        ):
            return

        self._get_per_destination_queue(destination).attempt_new_transaction()

    @staticmethod
    def get_current_token() -> int:
        # Dummy implementation for case where federation sender isn't offloaded
        # to a worker.
        return 0

    def federation_ack(self, instance_name: str, token: int) -> None:
        # It is not expected that this gets called on FederationSender.
        raise NotImplementedError()

    @staticmethod
    async def get_replication_rows(
        instance_name: str, from_token: int, to_token: int, target_row_count: int
    ) -> Tuple[List[Tuple[int, Tuple]], int, bool]:
        # Dummy implementation for case where federation sender isn't offloaded
        # to a worker.
        return [], 0, False

    async def _wake_destinations_needing_catchup(self) -> None:
        """
        Wakes up destinations that need catch-up and are not currently being
        backed off from.

        In order to reduce load spikes, adds a delay between each destination.
        """

        last_processed = None  # type: Optional[str]

        while True:
            destinations_to_wake = (
                await self.store.get_catch_up_outstanding_destinations(last_processed)
            )

            if not destinations_to_wake:
                # finished waking all destinations!
                self._catchup_after_startup_timer = None
                break

            last_processed = destinations_to_wake[-1]

            destinations_to_wake = [
                d
                for d in destinations_to_wake
                if self._federation_shard_config.should_handle(self._instance_name, d)
            ]

            for destination in destinations_to_wake:
                logger.info(
                    "Destination %s has outstanding catch-up, waking up.",
                    last_processed,
                )
                self.wake_destination(destination)
                await self.clock.sleep(CATCH_UP_STARTUP_INTERVAL_SEC)<|MERGE_RESOLUTION|>--- conflicted
+++ resolved
@@ -14,20 +14,7 @@
 
 import abc
 import logging
-<<<<<<< HEAD
-from typing import (
-    TYPE_CHECKING,
-    Dict,
-    Hashable,
-    Iterable,
-    List,
-    Optional,
-    Set,
-    Tuple,
-)
-=======
 from typing import TYPE_CHECKING, Dict, Hashable, Iterable, List, Optional, Set, Tuple
->>>>>>> e4ab8676
 
 from prometheus_client import Counter
 
@@ -39,14 +26,7 @@
 from synapse.federation.sender.per_destination_queue import PerDestinationQueue
 from synapse.federation.sender.transaction_manager import TransactionManager
 from synapse.federation.units import Edu
-<<<<<<< HEAD
-from synapse.logging.context import (
-    make_deferred_yieldable,
-    run_in_background,
-)
-=======
 from synapse.logging.context import make_deferred_yieldable, run_in_background
->>>>>>> e4ab8676
 from synapse.metrics import (
     LaterGauge,
     event_processing_loop_counter,
