# -*- coding: utf-8 -*-
# Copyright 2016 OpenMarket Ltd
# Copyright 2018 New Vector Ltd
#
# Licensed under the Apache License, Version 2.0 (the "License");
# you may not use this file except in compliance with the License.
# You may obtain a copy of the License at
#
#     http://www.apache.org/licenses/LICENSE-2.0
#
# Unless required by applicable law or agreed to in writing, software
# distributed under the License is distributed on an "AS IS" BASIS,
# WITHOUT WARRANTIES OR CONDITIONS OF ANY KIND, either express or implied.
# See the License for the specific language governing permissions and
# limitations under the License.
import logging

from synapse.api.constants import EventTypes
from synapse.storage import DataStore
from synapse.storage.event_federation import EventFederationWorkerStore
from synapse.storage.event_push_actions import EventPushActionsWorkerStore
from synapse.storage.events_worker import EventsWorkerStore
from synapse.storage.roommember import RoomMemberWorkerStore
from synapse.storage.state import StateGroupWorkerStore
<<<<<<< HEAD
from synapse.storage.stream import StreamStore
from synapse.storage.signatures import SignatureWorkerStore
from synapse.util.caches.stream_change_cache import StreamChangeCache
=======
from synapse.storage.stream import StreamWorkerStore
from synapse.storage.signatures import SignatureStore
>>>>>>> 92789199
from ._base import BaseSlavedStore
from ._slaved_id_tracker import SlavedIdTracker

logger = logging.getLogger(__name__)


# So, um, we want to borrow a load of functions intended for reading from
# a DataStore, but we don't want to take functions that either write to the
# DataStore or are cached and don't have cache invalidation logic.
#
# Rather than write duplicate versions of those functions, or lift them to
# a common base class, we going to grab the underlying __func__ object from
# the method descriptor on the DataStore and chuck them into our class.


<<<<<<< HEAD
class SlavedEventStore(EventFederationWorkerStore,
                       RoomMemberWorkerStore,
                       EventPushActionsWorkerStore,
                       EventsWorkerStore,
                       StateGroupWorkerStore,
                       SignatureWorkerStore,
=======
class SlavedEventStore(RoomMemberWorkerStore, EventPushActionsWorkerStore,
                       StreamWorkerStore, EventsWorkerStore, StateGroupWorkerStore,
>>>>>>> 92789199
                       BaseSlavedStore):

    def __init__(self, db_conn, hs):
        self._stream_id_gen = SlavedIdTracker(
            db_conn, "events", "stream_ordering",
        )
        self._backfill_id_gen = SlavedIdTracker(
            db_conn, "events", "stream_ordering", step=-1
        )

        super(SlavedEventStore, self).__init__(db_conn, hs)

    # Cached functions can't be accessed through a class instance so we need
    # to reach inside the __dict__ to extract them.

<<<<<<< HEAD
    get_recent_event_ids_for_room = (
        StreamStore.__dict__["get_recent_event_ids_for_room"]
    )
    has_room_changed_since = DataStore.has_room_changed_since.__func__

    get_membership_changes_for_user = (
        DataStore.get_membership_changes_for_user.__func__
    )
    get_room_events_max_id = DataStore.get_room_events_max_id.__func__
    get_room_events_stream_for_room = (
        DataStore.get_room_events_stream_for_room.__func__
    )
    get_events_around = DataStore.get_events_around.__func__

    get_recent_events_for_room = DataStore.get_recent_events_for_room.__func__
    get_room_events_stream_for_rooms = (
        DataStore.get_room_events_stream_for_rooms.__func__
    )
    get_stream_token_for_event = DataStore.get_stream_token_for_event.__func__

    _set_before_and_after = staticmethod(DataStore._set_before_and_after)

    _get_events_around_txn = DataStore._get_events_around_txn.__func__
=======
    get_backfill_events = DataStore.get_backfill_events.__func__
    _get_backfill_events = DataStore._get_backfill_events.__func__
    get_missing_events = DataStore.get_missing_events.__func__
    _get_missing_events = DataStore._get_missing_events.__func__

    get_auth_chain = DataStore.get_auth_chain.__func__
    get_auth_chain_ids = DataStore.get_auth_chain_ids.__func__
    _get_auth_chain_ids_txn = DataStore._get_auth_chain_ids_txn.__func__
>>>>>>> 92789199

    get_room_max_stream_ordering = DataStore.get_room_max_stream_ordering.__func__

    get_all_new_events_stream = DataStore.get_all_new_events_stream.__func__

    def get_room_max_stream_ordering(self):
        return self._stream_id_gen.get_current_token()

    def get_room_min_stream_ordering(self):
        return self._backfill_id_gen.get_current_token()

    def stream_positions(self):
        result = super(SlavedEventStore, self).stream_positions()
        result["events"] = self._stream_id_gen.get_current_token()
        result["backfill"] = -self._backfill_id_gen.get_current_token()
        return result

    def process_replication_rows(self, stream_name, token, rows):
        if stream_name == "events":
            self._stream_id_gen.advance(token)
            for row in rows:
                self.invalidate_caches_for_event(
                    token, row.event_id, row.room_id, row.type, row.state_key,
                    row.redacts,
                    backfilled=False,
                )
        elif stream_name == "backfill":
            self._backfill_id_gen.advance(-token)
            for row in rows:
                self.invalidate_caches_for_event(
                    -token, row.event_id, row.room_id, row.type, row.state_key,
                    row.redacts,
                    backfilled=True,
                )
        return super(SlavedEventStore, self).process_replication_rows(
            stream_name, token, rows
        )

    def invalidate_caches_for_event(self, stream_ordering, event_id, room_id,
                                    etype, state_key, redacts, backfilled):
        self._invalidate_get_event_cache(event_id)

        self.get_latest_event_ids_in_room.invalidate((room_id,))

        self.get_unread_event_push_actions_by_room_for_user.invalidate_many(
            (room_id,)
        )

        if not backfilled:
            self._events_stream_cache.entity_has_changed(
                room_id, stream_ordering
            )

        if redacts:
            self._invalidate_get_event_cache(redacts)

        if etype == EventTypes.Member:
            self._membership_stream_cache.entity_has_changed(
                state_key, stream_ordering
            )
            self.get_invited_rooms_for_user.invalidate((state_key,))<|MERGE_RESOLUTION|>--- conflicted
+++ resolved
@@ -22,14 +22,8 @@
 from synapse.storage.events_worker import EventsWorkerStore
 from synapse.storage.roommember import RoomMemberWorkerStore
 from synapse.storage.state import StateGroupWorkerStore
-<<<<<<< HEAD
-from synapse.storage.stream import StreamStore
+from synapse.storage.stream import StreamWorkerStore
 from synapse.storage.signatures import SignatureWorkerStore
-from synapse.util.caches.stream_change_cache import StreamChangeCache
-=======
-from synapse.storage.stream import StreamWorkerStore
-from synapse.storage.signatures import SignatureStore
->>>>>>> 92789199
 from ._base import BaseSlavedStore
 from ._slaved_id_tracker import SlavedIdTracker
 
@@ -45,17 +39,13 @@
 # the method descriptor on the DataStore and chuck them into our class.
 
 
-<<<<<<< HEAD
 class SlavedEventStore(EventFederationWorkerStore,
                        RoomMemberWorkerStore,
                        EventPushActionsWorkerStore,
+                       StreamWorkerStore,
                        EventsWorkerStore,
                        StateGroupWorkerStore,
                        SignatureWorkerStore,
-=======
-class SlavedEventStore(RoomMemberWorkerStore, EventPushActionsWorkerStore,
-                       StreamWorkerStore, EventsWorkerStore, StateGroupWorkerStore,
->>>>>>> 92789199
                        BaseSlavedStore):
 
     def __init__(self, db_conn, hs):
@@ -70,45 +60,6 @@
 
     # Cached functions can't be accessed through a class instance so we need
     # to reach inside the __dict__ to extract them.
-
-<<<<<<< HEAD
-    get_recent_event_ids_for_room = (
-        StreamStore.__dict__["get_recent_event_ids_for_room"]
-    )
-    has_room_changed_since = DataStore.has_room_changed_since.__func__
-
-    get_membership_changes_for_user = (
-        DataStore.get_membership_changes_for_user.__func__
-    )
-    get_room_events_max_id = DataStore.get_room_events_max_id.__func__
-    get_room_events_stream_for_room = (
-        DataStore.get_room_events_stream_for_room.__func__
-    )
-    get_events_around = DataStore.get_events_around.__func__
-
-    get_recent_events_for_room = DataStore.get_recent_events_for_room.__func__
-    get_room_events_stream_for_rooms = (
-        DataStore.get_room_events_stream_for_rooms.__func__
-    )
-    get_stream_token_for_event = DataStore.get_stream_token_for_event.__func__
-
-    _set_before_and_after = staticmethod(DataStore._set_before_and_after)
-
-    _get_events_around_txn = DataStore._get_events_around_txn.__func__
-=======
-    get_backfill_events = DataStore.get_backfill_events.__func__
-    _get_backfill_events = DataStore._get_backfill_events.__func__
-    get_missing_events = DataStore.get_missing_events.__func__
-    _get_missing_events = DataStore._get_missing_events.__func__
-
-    get_auth_chain = DataStore.get_auth_chain.__func__
-    get_auth_chain_ids = DataStore.get_auth_chain_ids.__func__
-    _get_auth_chain_ids_txn = DataStore._get_auth_chain_ids_txn.__func__
->>>>>>> 92789199
-
-    get_room_max_stream_ordering = DataStore.get_room_max_stream_ordering.__func__
-
-    get_all_new_events_stream = DataStore.get_all_new_events_stream.__func__
 
     def get_room_max_stream_ordering(self):
         return self._stream_id_gen.get_current_token()
