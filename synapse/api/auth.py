--- conflicted
+++ resolved
@@ -293,19 +293,13 @@
 
         if not app_service.is_interested_in_user(user_id):
             raise AuthError(403, "Application service cannot masquerade as this user.")
-<<<<<<< HEAD
         # Let ASes manipulate nonexistent users (e.g. to shadow-register them)
         # if not (yield self.store.get_user_by_id(user_id)):
         #     raise AuthError(
         #         403,
         #         "Application service has not registered this user"
         #     )
-        return (user_id, app_service)
-=======
-        if not (yield self.store.get_user_by_id(user_id)):
-            raise AuthError(403, "Application service has not registered this user")
         return user_id, app_service
->>>>>>> 4548d1f8
 
     @defer.inlineCallbacks
     def get_user_by_access_token(self, token, rights="access"):
