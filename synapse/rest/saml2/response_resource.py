# -*- coding: utf-8 -*-
#
# Copyright 2018 New Vector Ltd
#
# Licensed under the Apache License, Version 2.0 (the "License");
# you may not use this file except in compliance with the License.
# You may obtain a copy of the License at
#
#     http://www.apache.org/licenses/LICENSE-2.0
#
# Unless required by applicable law or agreed to in writing, software
# distributed under the License is distributed on an "AS IS" BASIS,
# WITHOUT WARRANTIES OR CONDITIONS OF ANY KIND, either express or implied.
# See the License for the specific language governing permissions and
# limitations under the License.

<<<<<<< HEAD
from twisted.web.resource import Resource
from twisted.web.server import NOT_DONE_YET

from synapse.http.server import wrap_html_request_handler
=======
from synapse.api.errors import CodeMessageException
from synapse.http.server import DirectServeResource, wrap_html_request_handler
from synapse.http.servlet import parse_string
from synapse.rest.client.v1.login import SSOAuthHandler

logger = logging.getLogger(__name__)
>>>>>>> f40a7dc4


class SAML2ResponseResource(DirectServeResource):
    """A Twisted web resource which handles the SAML response"""

    isLeaf = 1

    def __init__(self, hs):
<<<<<<< HEAD
        Resource.__init__(self)
        self._saml_handler = hs.get_saml_handler()
=======
        super().__init__()

        self._saml_client = Saml2Client(hs.config.saml2_sp_config)
        self._sso_auth_handler = SSOAuthHandler(hs)
>>>>>>> f40a7dc4

    @wrap_html_request_handler
<<<<<<< HEAD
    def _async_render_POST(self, request):
        return self._saml_handler.handle_saml_response(request)
=======
    async def _async_render_POST(self, request):
        resp_bytes = parse_string(request, "SAMLResponse", required=True)
        relay_state = parse_string(request, "RelayState", required=True)

        try:
            saml2_auth = self._saml_client.parse_authn_request_response(
                resp_bytes, saml2.BINDING_HTTP_POST
            )
        except Exception as e:
            logger.warning("Exception parsing SAML2 response", exc_info=1)
            raise CodeMessageException(400, "Unable to parse SAML2 response: %s" % (e,))

        if saml2_auth.not_signed:
            raise CodeMessageException(400, "SAML2 response was not signed")

        if "uid" not in saml2_auth.ava:
            raise CodeMessageException(400, "uid not in SAML2 response")

        username = saml2_auth.ava["uid"][0]

        displayName = saml2_auth.ava.get("displayName", [None])[0]
        return self._sso_auth_handler.on_successful_auth(
            username, request, relay_state, user_display_name=displayName
        )
>>>>>>> f40a7dc4
<|MERGE_RESOLUTION|>--- conflicted
+++ resolved
@@ -14,19 +14,7 @@
 # See the License for the specific language governing permissions and
 # limitations under the License.
 
-<<<<<<< HEAD
-from twisted.web.resource import Resource
-from twisted.web.server import NOT_DONE_YET
-
-from synapse.http.server import wrap_html_request_handler
-=======
-from synapse.api.errors import CodeMessageException
 from synapse.http.server import DirectServeResource, wrap_html_request_handler
-from synapse.http.servlet import parse_string
-from synapse.rest.client.v1.login import SSOAuthHandler
-
-logger = logging.getLogger(__name__)
->>>>>>> f40a7dc4
 
 
 class SAML2ResponseResource(DirectServeResource):
@@ -35,43 +23,9 @@
     isLeaf = 1
 
     def __init__(self, hs):
-<<<<<<< HEAD
-        Resource.__init__(self)
+        super().__init__()
         self._saml_handler = hs.get_saml_handler()
-=======
-        super().__init__()
-
-        self._saml_client = Saml2Client(hs.config.saml2_sp_config)
-        self._sso_auth_handler = SSOAuthHandler(hs)
->>>>>>> f40a7dc4
 
     @wrap_html_request_handler
-<<<<<<< HEAD
-    def _async_render_POST(self, request):
-        return self._saml_handler.handle_saml_response(request)
-=======
     async def _async_render_POST(self, request):
-        resp_bytes = parse_string(request, "SAMLResponse", required=True)
-        relay_state = parse_string(request, "RelayState", required=True)
-
-        try:
-            saml2_auth = self._saml_client.parse_authn_request_response(
-                resp_bytes, saml2.BINDING_HTTP_POST
-            )
-        except Exception as e:
-            logger.warning("Exception parsing SAML2 response", exc_info=1)
-            raise CodeMessageException(400, "Unable to parse SAML2 response: %s" % (e,))
-
-        if saml2_auth.not_signed:
-            raise CodeMessageException(400, "SAML2 response was not signed")
-
-        if "uid" not in saml2_auth.ava:
-            raise CodeMessageException(400, "uid not in SAML2 response")
-
-        username = saml2_auth.ava["uid"][0]
-
-        displayName = saml2_auth.ava.get("displayName", [None])[0]
-        return self._sso_auth_handler.on_successful_auth(
-            username, request, relay_state, user_display_name=displayName
-        )
->>>>>>> f40a7dc4
+        return await self._saml_handler.handle_saml_response(request)