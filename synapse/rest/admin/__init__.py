# -*- coding: utf-8 -*-
# Copyright 2014-2016 OpenMarket Ltd
# Copyright 2018-2019 New Vector Ltd
#
# Licensed under the Apache License, Version 2.0 (the "License");
# you may not use this file except in compliance with the License.
# You may obtain a copy of the License at
#
#     http://www.apache.org/licenses/LICENSE-2.0
#
# Unless required by applicable law or agreed to in writing, software
# distributed under the License is distributed on an "AS IS" BASIS,
# WITHOUT WARRANTIES OR CONDITIONS OF ANY KIND, either express or implied.
# See the License for the specific language governing permissions and
# limitations under the License.

import logging
import platform
import re

import synapse
from synapse.api.errors import Codes, NotFoundError, SynapseError
from synapse.http.server import JsonResource
from synapse.http.servlet import RestServlet, parse_json_object_from_request
from synapse.rest.admin._base import (
    assert_requester_is_admin,
    historical_admin_path_patterns,
)
from synapse.rest.admin.groups import DeleteGroupAdminRestServlet
from synapse.rest.admin.media import ListMediaInRoom, register_servlets_for_media_repo
from synapse.rest.admin.purge_room_servlet import PurgeRoomServlet
from synapse.rest.admin.rooms import ShutdownRoomRestServlet
from synapse.rest.admin.server_notice_servlet import SendServerNoticeServlet
from synapse.rest.admin.users import (
    AccountValidityRenewServlet,
    DeactivateAccountRestServlet,
    GetUsersPaginatedRestServlet,
    ResetPasswordRestServlet,
    SearchUsersRestServlet,
    UserAdminServlet,
    UserRegisterServlet,
    UsersRestServlet,
    WhoisRestServlet,
)
from synapse.util.versionstring import get_version_string

logger = logging.getLogger(__name__)


class VersionServlet(RestServlet):
    PATTERNS = (re.compile("^/_synapse/admin/v1/server_version$"),)

    def __init__(self, hs):
        self.res = {
            "server_version": get_version_string(synapse),
            "python_version": platform.python_version(),
        }

    def on_GET(self, request):
        return 200, self.res


class PurgeHistoryRestServlet(RestServlet):
    PATTERNS = historical_admin_path_patterns(
        "/purge_history/(?P<room_id>[^/]*)(/(?P<event_id>[^/]+))?"
    )

    def __init__(self, hs):
        """

        Args:
            hs (synapse.server.HomeServer)
        """
        self.pagination_handler = hs.get_pagination_handler()
        self.store = hs.get_datastore()
        self.auth = hs.get_auth()

    async def on_POST(self, request, room_id, event_id):
        await assert_requester_is_admin(self.auth, request)

        body = parse_json_object_from_request(request, allow_empty_body=True)

        delete_local_events = bool(body.get("delete_local_events", False))

        # establish the topological ordering we should keep events from. The
        # user can provide an event_id in the URL or the request body, or can
        # provide a timestamp in the request body.
        if event_id is None:
            event_id = body.get("purge_up_to_event_id")

        if event_id is not None:
            event = await self.store.get_event(event_id)

            if event.room_id != room_id:
                raise SynapseError(400, "Event is for wrong room.")

            token = await self.store.get_topological_token_for_event(event_id)

            logger.info("[purge] purging up to token %s (event_id %s)", token, event_id)
        elif "purge_up_to_ts" in body:
            ts = body["purge_up_to_ts"]
            if not isinstance(ts, int):
                raise SynapseError(
                    400, "purge_up_to_ts must be an int", errcode=Codes.BAD_JSON
                )

            stream_ordering = await self.store.find_first_stream_ordering_after_ts(ts)

            r = await self.store.get_room_event_after_stream_ordering(
                room_id, stream_ordering
            )
            if not r:
                logger.warning(
                    "[purge] purging events not possible: No event found "
                    "(received_ts %i => stream_ordering %i)",
                    ts,
                    stream_ordering,
                )
                raise SynapseError(
                    404, "there is no event to be purged", errcode=Codes.NOT_FOUND
                )
            (stream, topo, _event_id) = r
            token = "t%d-%d" % (topo, stream)
            logger.info(
                "[purge] purging up to token %s (received_ts %i => "
                "stream_ordering %i)",
                token,
                ts,
                stream_ordering,
            )
        else:
            raise SynapseError(
                400,
                "must specify purge_up_to_event_id or purge_up_to_ts",
                errcode=Codes.BAD_JSON,
            )

        purge_id = self.pagination_handler.start_purge_history(
            room_id, token, delete_local_events=delete_local_events
        )

        return 200, {"purge_id": purge_id}


class PurgeHistoryStatusRestServlet(RestServlet):
    PATTERNS = historical_admin_path_patterns(
        "/purge_history_status/(?P<purge_id>[^/]+)"
    )

    def __init__(self, hs):
        """

        Args:
            hs (synapse.server.HomeServer)
        """
        self.pagination_handler = hs.get_pagination_handler()
        self.auth = hs.get_auth()

    async def on_GET(self, request, purge_id):
        await assert_requester_is_admin(self.auth, request)

        purge_status = self.pagination_handler.get_purge_status(purge_id)
        if purge_status is None:
            raise NotFoundError("purge id '%s' not found" % purge_id)

        return 200, purge_status.asdict()


<<<<<<< HEAD
class DeactivateAccountRestServlet(RestServlet):
    PATTERNS = historical_admin_path_patterns("/deactivate/(?P<target_user_id>[^/]*)")

    def __init__(self, hs):
        self._deactivate_account_handler = hs.get_deactivate_account_handler()
        self.auth = hs.get_auth()

    async def on_POST(self, request, target_user_id):
        await assert_requester_is_admin(self.auth, request)
        body = parse_json_object_from_request(request, allow_empty_body=True)
        erase = body.get("erase", False)
        if not isinstance(erase, bool):
            raise SynapseError(
                http_client.BAD_REQUEST,
                "Param 'erase' must be a boolean, if given",
                Codes.BAD_JSON,
            )

        UserID.from_string(target_user_id)

        result = await self._deactivate_account_handler.deactivate_account(
            target_user_id, erase
        )
        if result:
            id_server_unbind_result = "success"
        else:
            id_server_unbind_result = "no-support"

        return 200, {"id_server_unbind_result": id_server_unbind_result}


class ShutdownRoomRestServlet(RestServlet):
    """Shuts down a room by removing all local users from the room and blocking
    all future invites and joins to the room. Any local aliases will be repointed
    to a new room created by `new_room_user_id` and kicked users will be auto
    joined to the new room.
    """

    PATTERNS = historical_admin_path_patterns("/shutdown_room/(?P<room_id>[^/]+)")

    DEFAULT_MESSAGE = (
        "Sharing illegal content on this server is not permitted and rooms in"
        " violation will be blocked."
    )

    PERMISSION_CODE = "ROOM_SHUTDOWN"

    def __init__(self, hs):
        self.hs = hs
        self.store = hs.get_datastore()
        self.state = hs.get_state_handler()
        self._room_creation_handler = hs.get_room_creation_handler()
        self.event_creation_handler = hs.get_event_creation_handler()
        self.room_member_handler = hs.get_room_member_handler()
        self.auth = hs.get_auth()

    async def on_POST(self, request, room_id):

        authorised_by_token = await self.check_authorized_admin_token_in_use(request)

        if authorised_by_token:
            requester_user_id = self.hs.config.admin_token_user
        else:
            requester = await self.auth.get_user_by_req(request)
            await assert_user_is_admin(self.auth, requester.user)
            requester_user_id = requester.user.to_string()

        content = parse_json_object_from_request(request)
        assert_params_in_dict(content, ["new_room_user_id"])
        new_room_user_id = content["new_room_user_id"]

        room_creator_requester = create_requester(new_room_user_id)

        message = content.get("message", self.DEFAULT_MESSAGE)
        room_name = content.get("room_name", "Content Violation Notification")

        info = await self._room_creation_handler.create_room(
            room_creator_requester,
            config={
                "preset": "public_chat",
                "name": room_name,
                "power_level_content_override": {"users_default": -10},
            },
            ratelimit=False,
        )
        new_room_id = info["room_id"]

        logger.info(
            "Shutting down room %r, joining to new room: %r", room_id, new_room_id
        )

        # This will work even if the room is already blocked, but that is
        # desirable in case the first attempt at blocking the room failed below.
        await self.store.block_room(room_id, requester_user_id)

        users = await self.state.get_current_users_in_room(room_id)
        kicked_users = []
        failed_to_kick_users = []
        for user_id in users:
            if not self.hs.is_mine_id(user_id):
                continue

            logger.info("Kicking %r from %r...", user_id, room_id)

            try:
                target_requester = create_requester(user_id)
                await self.room_member_handler.update_membership(
                    requester=target_requester,
                    target=target_requester.user,
                    room_id=room_id,
                    action=Membership.LEAVE,
                    content={},
                    ratelimit=False,
                    require_consent=False,
                )

                await self.room_member_handler.forget(target_requester.user, room_id)

                await self.room_member_handler.update_membership(
                    requester=target_requester,
                    target=target_requester.user,
                    room_id=new_room_id,
                    action=Membership.JOIN,
                    content={},
                    ratelimit=False,
                    require_consent=False,
                )

                kicked_users.append(user_id)
            except Exception:
                logger.exception(
                    "Failed to leave old room and join new room for %r", user_id
                )
                failed_to_kick_users.append(user_id)

        await self.event_creation_handler.create_and_send_nonmember_event(
            room_creator_requester,
            {
                "type": "m.room.message",
                "content": {"body": message, "msgtype": "m.text"},
                "room_id": new_room_id,
                "sender": new_room_user_id,
            },
            ratelimit=False,
        )

        aliases_for_room = await maybe_awaitable(
            self.store.get_aliases_for_room(room_id)
        )

        await self.store.update_aliases_for_room(
            room_id, new_room_id, requester_user_id
        )

        return (
            200,
            {
                "kicked_users": kicked_users,
                "failed_to_kick_users": failed_to_kick_users,
                "local_aliases": aliases_for_room,
                "new_room_id": new_room_id,
            },
        )


class ResetPasswordRestServlet(RestServlet):
    """Post request to allow an administrator reset password for a user.
    This needs user to have administrator access in Synapse.
        Example:
            http://localhost:8008/_synapse/admin/v1/reset_password/
            @user:to_reset_password?access_token=admin_access_token
        JsonBodyToSend:
            {
                "new_password": "secret"
            }
        Returns:
            200 OK with empty object if success otherwise an error.
        """

    PATTERNS = historical_admin_path_patterns(
        "/reset_password/(?P<target_user_id>[^/]*)"
    )

    def __init__(self, hs):
        self.store = hs.get_datastore()
        self.hs = hs
        self.auth = hs.get_auth()
        self._set_password_handler = hs.get_set_password_handler()

    async def on_POST(self, request, target_user_id):
        """Post request to allow an administrator reset password for a user.
        This needs user to have administrator access in Synapse.
        """
        requester = await self.auth.get_user_by_req(request)
        await assert_user_is_admin(self.auth, requester.user)

        UserID.from_string(target_user_id)

        params = parse_json_object_from_request(request)
        assert_params_in_dict(params, ["new_password"])
        new_password = params["new_password"]

        await self._set_password_handler.set_password(
            target_user_id, new_password, requester
        )
        return 200, {}


class GetUsersPaginatedRestServlet(RestServlet):
    """Get request to get specific number of users from Synapse.
    This needs user to have administrator access in Synapse.
        Example:
            http://localhost:8008/_synapse/admin/v1/users_paginate/
            @admin:user?access_token=admin_access_token&start=0&limit=10
        Returns:
            200 OK with json object {list[dict[str, Any]], count} or empty object.
        """

    PATTERNS = historical_admin_path_patterns(
        "/users_paginate/(?P<target_user_id>[^/]*)"
    )

    def __init__(self, hs):
        self.store = hs.get_datastore()
        self.hs = hs
        self.auth = hs.get_auth()
        self.handlers = hs.get_handlers()

    async def on_GET(self, request, target_user_id):
        """Get request to get specific number of users from Synapse.
        This needs user to have administrator access in Synapse.
        """
        await assert_requester_is_admin(self.auth, request)

        target_user = UserID.from_string(target_user_id)

        if not self.hs.is_mine(target_user):
            raise SynapseError(400, "Can only users a local user")

        order = "name"  # order by name in user table
        start = parse_integer(request, "start", required=True)
        limit = parse_integer(request, "limit", required=True)

        logger.info("limit: %s, start: %s", limit, start)

        ret = await self.handlers.admin_handler.get_users_paginate(order, start, limit)
        return 200, ret

    async def on_POST(self, request, target_user_id):
        """Post request to get specific number of users from Synapse..
        This needs user to have administrator access in Synapse.
        Example:
            http://localhost:8008/_synapse/admin/v1/users_paginate/
            @admin:user?access_token=admin_access_token
        JsonBodyToSend:
            {
                "start": "0",
                "limit": "10
            }
        Returns:
            200 OK with json object {list[dict[str, Any]], count} or empty object.
        """
        await assert_requester_is_admin(self.auth, request)
        UserID.from_string(target_user_id)

        order = "name"  # order by name in user table
        params = parse_json_object_from_request(request)
        assert_params_in_dict(params, ["limit", "start"])
        limit = params["limit"]
        start = params["start"]
        logger.info("limit: %s, start: %s", limit, start)

        ret = await self.handlers.admin_handler.get_users_paginate(order, start, limit)
        return 200, ret


class SearchUsersRestServlet(RestServlet):
    """Get request to search user table for specific users according to
    search term.
    This needs user to have administrator access in Synapse.
        Example:
            http://localhost:8008/_synapse/admin/v1/search_users/
            @admin:user?access_token=admin_access_token&term=alice
        Returns:
            200 OK with json object {list[dict[str, Any]], count} or empty object.
    """

    PATTERNS = historical_admin_path_patterns("/search_users/(?P<target_user_id>[^/]*)")

    def __init__(self, hs):
        self.store = hs.get_datastore()
        self.hs = hs
        self.auth = hs.get_auth()
        self.handlers = hs.get_handlers()

    async def on_GET(self, request, target_user_id):
        """Get request to search user table for specific users according to
        search term.
        This needs user to have a administrator access in Synapse.
        """
        await assert_requester_is_admin(self.auth, request)

        target_user = UserID.from_string(target_user_id)

        # To allow all users to get the users list
        # if not is_admin and target_user != auth_user:
        #     raise AuthError(403, "You are not a server admin")

        if not self.hs.is_mine(target_user):
            raise SynapseError(400, "Can only users a local user")

        term = parse_string(request, "term", required=True)
        logger.info("term: %s ", term)

        ret = await self.handlers.admin_handler.search_users(term)
        return 200, ret


class DeleteGroupAdminRestServlet(RestServlet):
    """Allows deleting of local groups
    """

    PATTERNS = historical_admin_path_patterns("/delete_group/(?P<group_id>[^/]*)")

    def __init__(self, hs):
        self.group_server = hs.get_groups_server_handler()
        self.is_mine_id = hs.is_mine_id
        self.auth = hs.get_auth()

    async def on_POST(self, request, group_id):
        requester = await self.auth.get_user_by_req(request)
        await assert_user_is_admin(self.auth, requester.user)

        if not self.is_mine_id(group_id):
            raise SynapseError(400, "Can only delete local groups")

        await self.group_server.delete_group(group_id, requester.user.to_string())
        return 200, {}


class AccountValidityRenewServlet(RestServlet):
    PATTERNS = historical_admin_path_patterns("/account_validity/validity$")

    def __init__(self, hs):
        """
        Args:
            hs (synapse.server.HomeServer): server
        """
        self.hs = hs
        self.account_activity_handler = hs.get_account_validity_handler()
        self.auth = hs.get_auth()

    async def on_POST(self, request):
        await assert_requester_is_admin(self.auth, request)

        body = parse_json_object_from_request(request)

        if "user_id" not in body:
            raise SynapseError(400, "Missing property 'user_id' in the request body")

        expiration_ts = await self.account_activity_handler.renew_account_for_user(
            body["user_id"],
            body.get("expiration_ts"),
            not body.get("enable_renewal_emails", True),
        )

        res = {"expiration_ts": expiration_ts}
        return 200, res


=======
>>>>>>> 70c0da4d
########################################################################################
#
# please don't add more servlets here: this file is already long and unwieldy. Put
# them in separate files within the 'admin' package.
#
########################################################################################


class AdminRestResource(JsonResource):
    """The REST resource which gets mounted at /_synapse/admin"""

    def __init__(self, hs):
        JsonResource.__init__(self, hs, canonical_json=False)
        register_servlets(hs, self)


def register_servlets(hs, http_server):
    """
    Register all the admin servlets.
    """
    register_servlets_for_client_rest_resource(hs, http_server)
    PurgeRoomServlet(hs).register(http_server)
    SendServerNoticeServlet(hs).register(http_server)
    VersionServlet(hs).register(http_server)
    UserAdminServlet(hs).register(http_server)


def register_servlets_for_client_rest_resource(hs, http_server):
    """Register only the servlets which need to be exposed on /_matrix/client/xxx"""
    WhoisRestServlet(hs).register(http_server)
    PurgeHistoryStatusRestServlet(hs).register(http_server)
    DeactivateAccountRestServlet(hs).register(http_server)
    PurgeHistoryRestServlet(hs).register(http_server)
    UsersRestServlet(hs).register(http_server)
    ResetPasswordRestServlet(hs).register(http_server)
    GetUsersPaginatedRestServlet(hs).register(http_server)
    SearchUsersRestServlet(hs).register(http_server)
    ShutdownRoomRestServlet(hs).register(http_server)
    UserRegisterServlet(hs).register(http_server)
    DeleteGroupAdminRestServlet(hs).register(http_server)
    AccountValidityRenewServlet(hs).register(http_server)

    # Load the media repo ones if we're using them. Otherwise load the servlets which
    # don't need a media repo (typically readonly admin APIs).
    if hs.config.can_load_media_repo:
        register_servlets_for_media_repo(hs, http_server)
    else:
        ListMediaInRoom(hs).register(http_server)

    # don't add more things here: new servlets should only be exposed on
    # /_synapse/admin so should not go here. Instead register them in AdminRestResource.<|MERGE_RESOLUTION|>--- conflicted
+++ resolved
@@ -166,379 +166,6 @@
         return 200, purge_status.asdict()
 
 
-<<<<<<< HEAD
-class DeactivateAccountRestServlet(RestServlet):
-    PATTERNS = historical_admin_path_patterns("/deactivate/(?P<target_user_id>[^/]*)")
-
-    def __init__(self, hs):
-        self._deactivate_account_handler = hs.get_deactivate_account_handler()
-        self.auth = hs.get_auth()
-
-    async def on_POST(self, request, target_user_id):
-        await assert_requester_is_admin(self.auth, request)
-        body = parse_json_object_from_request(request, allow_empty_body=True)
-        erase = body.get("erase", False)
-        if not isinstance(erase, bool):
-            raise SynapseError(
-                http_client.BAD_REQUEST,
-                "Param 'erase' must be a boolean, if given",
-                Codes.BAD_JSON,
-            )
-
-        UserID.from_string(target_user_id)
-
-        result = await self._deactivate_account_handler.deactivate_account(
-            target_user_id, erase
-        )
-        if result:
-            id_server_unbind_result = "success"
-        else:
-            id_server_unbind_result = "no-support"
-
-        return 200, {"id_server_unbind_result": id_server_unbind_result}
-
-
-class ShutdownRoomRestServlet(RestServlet):
-    """Shuts down a room by removing all local users from the room and blocking
-    all future invites and joins to the room. Any local aliases will be repointed
-    to a new room created by `new_room_user_id` and kicked users will be auto
-    joined to the new room.
-    """
-
-    PATTERNS = historical_admin_path_patterns("/shutdown_room/(?P<room_id>[^/]+)")
-
-    DEFAULT_MESSAGE = (
-        "Sharing illegal content on this server is not permitted and rooms in"
-        " violation will be blocked."
-    )
-
-    PERMISSION_CODE = "ROOM_SHUTDOWN"
-
-    def __init__(self, hs):
-        self.hs = hs
-        self.store = hs.get_datastore()
-        self.state = hs.get_state_handler()
-        self._room_creation_handler = hs.get_room_creation_handler()
-        self.event_creation_handler = hs.get_event_creation_handler()
-        self.room_member_handler = hs.get_room_member_handler()
-        self.auth = hs.get_auth()
-
-    async def on_POST(self, request, room_id):
-
-        authorised_by_token = await self.check_authorized_admin_token_in_use(request)
-
-        if authorised_by_token:
-            requester_user_id = self.hs.config.admin_token_user
-        else:
-            requester = await self.auth.get_user_by_req(request)
-            await assert_user_is_admin(self.auth, requester.user)
-            requester_user_id = requester.user.to_string()
-
-        content = parse_json_object_from_request(request)
-        assert_params_in_dict(content, ["new_room_user_id"])
-        new_room_user_id = content["new_room_user_id"]
-
-        room_creator_requester = create_requester(new_room_user_id)
-
-        message = content.get("message", self.DEFAULT_MESSAGE)
-        room_name = content.get("room_name", "Content Violation Notification")
-
-        info = await self._room_creation_handler.create_room(
-            room_creator_requester,
-            config={
-                "preset": "public_chat",
-                "name": room_name,
-                "power_level_content_override": {"users_default": -10},
-            },
-            ratelimit=False,
-        )
-        new_room_id = info["room_id"]
-
-        logger.info(
-            "Shutting down room %r, joining to new room: %r", room_id, new_room_id
-        )
-
-        # This will work even if the room is already blocked, but that is
-        # desirable in case the first attempt at blocking the room failed below.
-        await self.store.block_room(room_id, requester_user_id)
-
-        users = await self.state.get_current_users_in_room(room_id)
-        kicked_users = []
-        failed_to_kick_users = []
-        for user_id in users:
-            if not self.hs.is_mine_id(user_id):
-                continue
-
-            logger.info("Kicking %r from %r...", user_id, room_id)
-
-            try:
-                target_requester = create_requester(user_id)
-                await self.room_member_handler.update_membership(
-                    requester=target_requester,
-                    target=target_requester.user,
-                    room_id=room_id,
-                    action=Membership.LEAVE,
-                    content={},
-                    ratelimit=False,
-                    require_consent=False,
-                )
-
-                await self.room_member_handler.forget(target_requester.user, room_id)
-
-                await self.room_member_handler.update_membership(
-                    requester=target_requester,
-                    target=target_requester.user,
-                    room_id=new_room_id,
-                    action=Membership.JOIN,
-                    content={},
-                    ratelimit=False,
-                    require_consent=False,
-                )
-
-                kicked_users.append(user_id)
-            except Exception:
-                logger.exception(
-                    "Failed to leave old room and join new room for %r", user_id
-                )
-                failed_to_kick_users.append(user_id)
-
-        await self.event_creation_handler.create_and_send_nonmember_event(
-            room_creator_requester,
-            {
-                "type": "m.room.message",
-                "content": {"body": message, "msgtype": "m.text"},
-                "room_id": new_room_id,
-                "sender": new_room_user_id,
-            },
-            ratelimit=False,
-        )
-
-        aliases_for_room = await maybe_awaitable(
-            self.store.get_aliases_for_room(room_id)
-        )
-
-        await self.store.update_aliases_for_room(
-            room_id, new_room_id, requester_user_id
-        )
-
-        return (
-            200,
-            {
-                "kicked_users": kicked_users,
-                "failed_to_kick_users": failed_to_kick_users,
-                "local_aliases": aliases_for_room,
-                "new_room_id": new_room_id,
-            },
-        )
-
-
-class ResetPasswordRestServlet(RestServlet):
-    """Post request to allow an administrator reset password for a user.
-    This needs user to have administrator access in Synapse.
-        Example:
-            http://localhost:8008/_synapse/admin/v1/reset_password/
-            @user:to_reset_password?access_token=admin_access_token
-        JsonBodyToSend:
-            {
-                "new_password": "secret"
-            }
-        Returns:
-            200 OK with empty object if success otherwise an error.
-        """
-
-    PATTERNS = historical_admin_path_patterns(
-        "/reset_password/(?P<target_user_id>[^/]*)"
-    )
-
-    def __init__(self, hs):
-        self.store = hs.get_datastore()
-        self.hs = hs
-        self.auth = hs.get_auth()
-        self._set_password_handler = hs.get_set_password_handler()
-
-    async def on_POST(self, request, target_user_id):
-        """Post request to allow an administrator reset password for a user.
-        This needs user to have administrator access in Synapse.
-        """
-        requester = await self.auth.get_user_by_req(request)
-        await assert_user_is_admin(self.auth, requester.user)
-
-        UserID.from_string(target_user_id)
-
-        params = parse_json_object_from_request(request)
-        assert_params_in_dict(params, ["new_password"])
-        new_password = params["new_password"]
-
-        await self._set_password_handler.set_password(
-            target_user_id, new_password, requester
-        )
-        return 200, {}
-
-
-class GetUsersPaginatedRestServlet(RestServlet):
-    """Get request to get specific number of users from Synapse.
-    This needs user to have administrator access in Synapse.
-        Example:
-            http://localhost:8008/_synapse/admin/v1/users_paginate/
-            @admin:user?access_token=admin_access_token&start=0&limit=10
-        Returns:
-            200 OK with json object {list[dict[str, Any]], count} or empty object.
-        """
-
-    PATTERNS = historical_admin_path_patterns(
-        "/users_paginate/(?P<target_user_id>[^/]*)"
-    )
-
-    def __init__(self, hs):
-        self.store = hs.get_datastore()
-        self.hs = hs
-        self.auth = hs.get_auth()
-        self.handlers = hs.get_handlers()
-
-    async def on_GET(self, request, target_user_id):
-        """Get request to get specific number of users from Synapse.
-        This needs user to have administrator access in Synapse.
-        """
-        await assert_requester_is_admin(self.auth, request)
-
-        target_user = UserID.from_string(target_user_id)
-
-        if not self.hs.is_mine(target_user):
-            raise SynapseError(400, "Can only users a local user")
-
-        order = "name"  # order by name in user table
-        start = parse_integer(request, "start", required=True)
-        limit = parse_integer(request, "limit", required=True)
-
-        logger.info("limit: %s, start: %s", limit, start)
-
-        ret = await self.handlers.admin_handler.get_users_paginate(order, start, limit)
-        return 200, ret
-
-    async def on_POST(self, request, target_user_id):
-        """Post request to get specific number of users from Synapse..
-        This needs user to have administrator access in Synapse.
-        Example:
-            http://localhost:8008/_synapse/admin/v1/users_paginate/
-            @admin:user?access_token=admin_access_token
-        JsonBodyToSend:
-            {
-                "start": "0",
-                "limit": "10
-            }
-        Returns:
-            200 OK with json object {list[dict[str, Any]], count} or empty object.
-        """
-        await assert_requester_is_admin(self.auth, request)
-        UserID.from_string(target_user_id)
-
-        order = "name"  # order by name in user table
-        params = parse_json_object_from_request(request)
-        assert_params_in_dict(params, ["limit", "start"])
-        limit = params["limit"]
-        start = params["start"]
-        logger.info("limit: %s, start: %s", limit, start)
-
-        ret = await self.handlers.admin_handler.get_users_paginate(order, start, limit)
-        return 200, ret
-
-
-class SearchUsersRestServlet(RestServlet):
-    """Get request to search user table for specific users according to
-    search term.
-    This needs user to have administrator access in Synapse.
-        Example:
-            http://localhost:8008/_synapse/admin/v1/search_users/
-            @admin:user?access_token=admin_access_token&term=alice
-        Returns:
-            200 OK with json object {list[dict[str, Any]], count} or empty object.
-    """
-
-    PATTERNS = historical_admin_path_patterns("/search_users/(?P<target_user_id>[^/]*)")
-
-    def __init__(self, hs):
-        self.store = hs.get_datastore()
-        self.hs = hs
-        self.auth = hs.get_auth()
-        self.handlers = hs.get_handlers()
-
-    async def on_GET(self, request, target_user_id):
-        """Get request to search user table for specific users according to
-        search term.
-        This needs user to have a administrator access in Synapse.
-        """
-        await assert_requester_is_admin(self.auth, request)
-
-        target_user = UserID.from_string(target_user_id)
-
-        # To allow all users to get the users list
-        # if not is_admin and target_user != auth_user:
-        #     raise AuthError(403, "You are not a server admin")
-
-        if not self.hs.is_mine(target_user):
-            raise SynapseError(400, "Can only users a local user")
-
-        term = parse_string(request, "term", required=True)
-        logger.info("term: %s ", term)
-
-        ret = await self.handlers.admin_handler.search_users(term)
-        return 200, ret
-
-
-class DeleteGroupAdminRestServlet(RestServlet):
-    """Allows deleting of local groups
-    """
-
-    PATTERNS = historical_admin_path_patterns("/delete_group/(?P<group_id>[^/]*)")
-
-    def __init__(self, hs):
-        self.group_server = hs.get_groups_server_handler()
-        self.is_mine_id = hs.is_mine_id
-        self.auth = hs.get_auth()
-
-    async def on_POST(self, request, group_id):
-        requester = await self.auth.get_user_by_req(request)
-        await assert_user_is_admin(self.auth, requester.user)
-
-        if not self.is_mine_id(group_id):
-            raise SynapseError(400, "Can only delete local groups")
-
-        await self.group_server.delete_group(group_id, requester.user.to_string())
-        return 200, {}
-
-
-class AccountValidityRenewServlet(RestServlet):
-    PATTERNS = historical_admin_path_patterns("/account_validity/validity$")
-
-    def __init__(self, hs):
-        """
-        Args:
-            hs (synapse.server.HomeServer): server
-        """
-        self.hs = hs
-        self.account_activity_handler = hs.get_account_validity_handler()
-        self.auth = hs.get_auth()
-
-    async def on_POST(self, request):
-        await assert_requester_is_admin(self.auth, request)
-
-        body = parse_json_object_from_request(request)
-
-        if "user_id" not in body:
-            raise SynapseError(400, "Missing property 'user_id' in the request body")
-
-        expiration_ts = await self.account_activity_handler.renew_account_for_user(
-            body["user_id"],
-            body.get("expiration_ts"),
-            not body.get("enable_renewal_emails", True),
-        )
-
-        res = {"expiration_ts": expiration_ts}
-        return 200, res
-
-
-=======
->>>>>>> 70c0da4d
 ########################################################################################
 #
 # please don't add more servlets here: this file is already long and unwieldy. Put
