--- conflicted
+++ resolved
@@ -460,17 +460,12 @@
             # NB: This may be from the auth handler and NOT from the POST
             assert_params_in_dict(params, ["password"])
 
-<<<<<<< HEAD
             if not self.hs.config.register_mxid_from_3pid:
                 desired_username = params.get("username", None)
             else:
                 # we keep the original desired_username derived from the 3pid above
                 pass
 
-            new_password = params.get("password", None)
-=======
-            desired_username = params.get("username", None)
->>>>>>> 74854a97
             guest_access_token = params.get("guest_access_token", None)
             new_password = params.get("password", None)
 
