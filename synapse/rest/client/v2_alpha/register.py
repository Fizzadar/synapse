# -*- coding: utf-8 -*-
# Copyright 2015-2016 OpenMarket Ltd
# Copyright 2017-2018 New Vector Ltd
# Copyright 2019 The Matrix.org Foundation C.I.C.
#
# Licensed under the Apache License, Version 2.0 (the "License");
# you may not use this file except in compliance with the License.
# You may obtain a copy of the License at
#
#     http://www.apache.org/licenses/LICENSE-2.0
#
# Unless required by applicable law or agreed to in writing, software
# distributed under the License is distributed on an "AS IS" BASIS,
# WITHOUT WARRANTIES OR CONDITIONS OF ANY KIND, either express or implied.
# See the License for the specific language governing permissions and
# limitations under the License.

import hmac
import logging
import re
from typing import List, Union

from six import string_types

import synapse
import synapse.types
from synapse.api.constants import LoginType
from synapse.api.errors import (
    Codes,
    LimitExceededError,
    SynapseError,
    ThreepidValidationError,
    UnrecognizedRequestError,
)
from synapse.config import ConfigError
from synapse.config.captcha import CaptchaConfig
from synapse.config.consent_config import ConsentConfig
from synapse.config.emailconfig import ThreepidBehaviour
from synapse.config.ratelimiting import FederationRateLimitConfig
from synapse.config.registration import RegistrationConfig
from synapse.config.server import is_threepid_reserved
from synapse.handlers.auth import AuthHandler
from synapse.http.server import finish_request
from synapse.http.servlet import (
    RestServlet,
    assert_params_in_dict,
    parse_json_object_from_request,
    parse_string,
)
from synapse.push.mailer import load_jinja2_templates
from synapse.util.msisdn import phone_number_to_msisdn
from synapse.util.ratelimitutils import FederationRateLimiter
from synapse.util.stringutils import assert_valid_client_secret
from synapse.util.threepids import check_3pid_allowed

from ._base import client_patterns, interactive_auth_handler

# We ought to be using hmac.compare_digest() but on older pythons it doesn't
# exist. It's a _really minor_ security flaw to use plain string comparison
# because the timing attack is so obscured by all the other code here it's
# unlikely to make much difference
if hasattr(hmac, "compare_digest"):
    compare_digest = hmac.compare_digest
else:

    def compare_digest(a, b):
        return a == b


logger = logging.getLogger(__name__)


class EmailRegisterRequestTokenRestServlet(RestServlet):
    PATTERNS = client_patterns("/register/email/requestToken$")

    def __init__(self, hs):
        """
        Args:
            hs (synapse.server.HomeServer): server
        """
        super(EmailRegisterRequestTokenRestServlet, self).__init__()
        self.hs = hs
        self.identity_handler = hs.get_handlers().identity_handler
        self.config = hs.config

        if self.hs.config.threepid_behaviour_email == ThreepidBehaviour.LOCAL:
            from synapse.push.mailer import Mailer, load_jinja2_templates

            template_html, template_text = load_jinja2_templates(
                self.config.email_template_dir,
                [
                    self.config.email_registration_template_html,
                    self.config.email_registration_template_text,
                ],
                apply_format_ts_filter=True,
                apply_mxc_to_http_filter=True,
                public_baseurl=self.config.public_baseurl,
            )
            self.mailer = Mailer(
                hs=self.hs,
                app_name=self.config.email_app_name,
                template_html=template_html,
                template_text=template_text,
            )

    async def on_POST(self, request):
        if self.hs.config.threepid_behaviour_email == ThreepidBehaviour.OFF:
            if self.hs.config.local_threepid_handling_disabled_due_to_email_config:
                logger.warning(
                    "Email registration has been disabled due to lack of email config"
                )
            raise SynapseError(
                400, "Email-based registration has been disabled on this server"
            )
        body = parse_json_object_from_request(request)

        assert_params_in_dict(body, ["client_secret", "email", "send_attempt"])

        # Extract params from body
        client_secret = body["client_secret"]
        email = body["email"]
        send_attempt = body["send_attempt"]
        next_link = body.get("next_link")  # Optional param

        if not (yield check_3pid_allowed(self.hs, "email", body["email"])):
            raise SynapseError(
                403,
                "Your email is not authorized to register on this server",
                Codes.THREEPID_DENIED,
            )

        existing_user_id = await self.hs.get_datastore().get_user_id_by_threepid(
            "email", body["email"]
        )

        if existing_user_id is not None:
            raise SynapseError(400, "Email is already in use", Codes.THREEPID_IN_USE)

        if self.config.threepid_behaviour_email == ThreepidBehaviour.REMOTE:
            assert self.hs.config.account_threepid_delegate_email

            # Have the configured identity server handle the request
            ret = await self.identity_handler.requestEmailToken(
                self.hs.config.account_threepid_delegate_email,
                email,
                client_secret,
                send_attempt,
                next_link,
            )
        else:
            # Send registration emails from Synapse
            sid = await self.identity_handler.send_threepid_validation(
                email,
                client_secret,
                send_attempt,
                self.mailer.send_registration_mail,
                next_link,
            )

            # Wrap the session id in a JSON object
            ret = {"sid": sid}

        return 200, ret


class MsisdnRegisterRequestTokenRestServlet(RestServlet):
    PATTERNS = client_patterns("/register/msisdn/requestToken$")

    def __init__(self, hs):
        """
        Args:
            hs (synapse.server.HomeServer): server
        """
        super(MsisdnRegisterRequestTokenRestServlet, self).__init__()
        self.hs = hs
        self.identity_handler = hs.get_handlers().identity_handler

    async def on_POST(self, request):
        body = parse_json_object_from_request(request)

        assert_params_in_dict(
            body, ["client_secret", "country", "phone_number", "send_attempt"]
        )
        client_secret = body["client_secret"]
        country = body["country"]
        phone_number = body["phone_number"]
        send_attempt = body["send_attempt"]
        next_link = body.get("next_link")  # Optional param

        msisdn = phone_number_to_msisdn(country, phone_number)

        assert_valid_client_secret(body["client_secret"])

        if not (yield check_3pid_allowed(self.hs, "msisdn", msisdn)):
            raise SynapseError(
                403,
                "Phone numbers are not authorized to register on this server",
                Codes.THREEPID_DENIED,
            )

        existing_user_id = await self.hs.get_datastore().get_user_id_by_threepid(
            "msisdn", msisdn
        )

        if existing_user_id is not None:
            raise SynapseError(
                400, "Phone number is already in use", Codes.THREEPID_IN_USE
            )

        if not self.hs.config.account_threepid_delegate_msisdn:
            logger.warning(
                "No upstream msisdn account_threepid_delegate configured on the server to "
                "handle this request"
            )
            raise SynapseError(
                400, "Registration by phone number is not supported on this homeserver"
            )

        ret = await self.identity_handler.requestMsisdnToken(
            self.hs.config.account_threepid_delegate_msisdn,
            country,
            phone_number,
            client_secret,
            send_attempt,
            next_link,
        )

        return 200, ret


class RegistrationSubmitTokenServlet(RestServlet):
    """Handles registration 3PID validation token submission"""

    PATTERNS = client_patterns(
        "/registration/(?P<medium>[^/]*)/submit_token$", releases=(), unstable=True
    )

    def __init__(self, hs):
        """
        Args:
            hs (synapse.server.HomeServer): server
        """
        super(RegistrationSubmitTokenServlet, self).__init__()
        self.hs = hs
        self.auth = hs.get_auth()
        self.config = hs.config
        self.clock = hs.get_clock()
        self.store = hs.get_datastore()

        if self.config.threepid_behaviour_email == ThreepidBehaviour.LOCAL:
            (self.failure_email_template,) = load_jinja2_templates(
                self.config.email_template_dir,
                [self.config.email_registration_template_failure_html],
            )

        if self.config.threepid_behaviour_email == ThreepidBehaviour.LOCAL:
            (self.failure_email_template,) = load_jinja2_templates(
                self.config.email_template_dir,
                [self.config.email_registration_template_failure_html],
            )

    async def on_GET(self, request, medium):
        if medium != "email":
            raise SynapseError(
                400, "This medium is currently not supported for registration"
            )
        if self.config.threepid_behaviour_email == ThreepidBehaviour.OFF:
            if self.config.local_threepid_handling_disabled_due_to_email_config:
                logger.warning(
                    "User registration via email has been disabled due to lack of email config"
                )
            raise SynapseError(
                400, "Email-based registration is disabled on this server"
            )

        sid = parse_string(request, "sid", required=True)
        client_secret = parse_string(request, "client_secret", required=True)
        token = parse_string(request, "token", required=True)

        # Attempt to validate a 3PID session
        try:
            # Mark the session as valid
            next_link = await self.store.validate_threepid_session(
                sid, client_secret, token, self.clock.time_msec()
            )

            # Perform a 302 redirect if next_link is set
            if next_link:
                if next_link.startswith("file:///"):
                    logger.warning(
                        "Not redirecting to next_link as it is a local file: address"
                    )
                else:
                    request.setResponseCode(302)
                    request.setHeader("Location", next_link)
                    finish_request(request)
                    return None

            # Otherwise show the success template
            html = self.config.email_registration_template_success_html_content

            request.setResponseCode(200)
        except ThreepidValidationError as e:
            request.setResponseCode(e.code)

            # Show a failure page with a reason
            template_vars = {"failure_reason": e.msg}
            html = self.failure_email_template.render(**template_vars)

        request.write(html.encode("utf-8"))
        finish_request(request)


class UsernameAvailabilityRestServlet(RestServlet):
    PATTERNS = client_patterns("/register/available")

    def __init__(self, hs):
        """
        Args:
            hs (synapse.server.HomeServer): server
        """
        super(UsernameAvailabilityRestServlet, self).__init__()
        self.hs = hs
        self.registration_handler = hs.get_registration_handler()
        self.ratelimiter = FederationRateLimiter(
            hs.get_clock(),
            FederationRateLimitConfig(
                # Time window of 2s
                window_size=2000,
                # Artificially delay requests if rate > sleep_limit/window_size
                sleep_limit=1,
                # Amount of artificial delay to apply
                sleep_msec=1000,
                # Error with 429 if more than reject_limit requests are queued
                reject_limit=1,
                # Allow 1 request at a time
                concurrent_requests=1,
            ),
        )

    async def on_GET(self, request):
        if not self.hs.config.enable_registration:
            raise SynapseError(
                403, "Registration has been disabled", errcode=Codes.FORBIDDEN
            )

        ip = self.hs.get_ip_from_request(request)
        with self.ratelimiter.ratelimit(ip) as wait_deferred:
            await wait_deferred

            username = parse_string(request, "username", required=True)

            await self.registration_handler.check_username(username)

            return 200, {"available": True}


class RegisterRestServlet(RestServlet):
    PATTERNS = client_patterns("/register$")

    def __init__(self, hs):
        """
        Args:
            hs (synapse.server.HomeServer): server
        """
        super(RegisterRestServlet, self).__init__()

        self.hs = hs
        self.auth = hs.get_auth()
        self.store = hs.get_datastore()
        self.auth_handler = hs.get_auth_handler()
        self.registration_handler = hs.get_registration_handler()
        self.identity_handler = hs.get_handlers().identity_handler
        self.room_member_handler = hs.get_room_member_handler()
        self.macaroon_gen = hs.get_macaroon_generator()
        self.ratelimiter = hs.get_registration_ratelimiter()
        self.password_policy_handler = hs.get_password_policy_handler()
        self.clock = hs.get_clock()

        self._registration_flows = _calculate_registration_flows(
            hs.config, self.auth_handler
        )

    @interactive_auth_handler
    async def on_POST(self, request):
        body = parse_json_object_from_request(request)

        client_addr = request.getClientIP()

        time_now = self.clock.time()

        allowed, time_allowed = self.ratelimiter.can_do_action(
            client_addr,
            time_now_s=time_now,
            rate_hz=self.hs.config.rc_registration.per_second,
            burst_count=self.hs.config.rc_registration.burst_count,
            update=False,
        )

        if not allowed:
            raise LimitExceededError(
                retry_after_ms=int(1000 * (time_allowed - time_now))
            )

        kind = b"user"
        if b"kind" in request.args:
            kind = request.args[b"kind"][0]

        if kind == b"guest":
            ret = await self._do_guest_registration(body, address=client_addr)
            return ret
        elif kind != b"user":
            raise UnrecognizedRequestError(
                "Do not understand membership kind: %s" % (kind,)
            )

        # we do basic sanity checks here because the auth layer will store these
        # in sessions. Pull out the username/password provided to us.
        desired_password = None
        if "password" in body:
            if (
                not isinstance(body["password"], string_types)
                or len(body["password"]) > 512
            ):
                raise SynapseError(400, "Invalid password")
            self.password_policy_handler.validate_password(body["password"])
            desired_password = body["password"]

        desired_username = None
        if "username" in body:
            if (
                not isinstance(body["username"], string_types)
                or len(body["username"]) > 512
            ):
                raise SynapseError(400, "Invalid username")
            desired_username = body["username"]

        desired_display_name = body.get("display_name")

        appservice = None
        if self.auth.has_access_token(request):
            appservice = await self.auth.get_appservice_by_req(request)

        # fork off as soon as possible for ASes which have completely
        # different registration flows to normal users

        # == Application Service Registration ==
        if appservice:
            # Set the desired user according to the AS API (which uses the
            # 'user' key not 'username'). Since this is a new addition, we'll
            # fallback to 'username' if they gave one.
            desired_username = body.get("user", desired_username)

            # XXX we should check that desired_username is valid. Currently
            # we give appservices carte blanche for any insanity in mxids,
            # because the IRC bridges rely on being able to register stupid
            # IDs.

            access_token = self.auth.get_access_token_from_request(request)

            if isinstance(desired_username, string_types):
<<<<<<< HEAD
                result = yield self._do_appservice_registration(
                    desired_username,
                    desired_password,
                    desired_display_name,
                    access_token,
                    body,
=======
                result = await self._do_appservice_registration(
                    desired_username, access_token, body
>>>>>>> d085a8a0
                )
            return 200, result  # we throw for non 200 responses

        # for regular registration, downcase the provided username before
        # attempting to register it. This should mean
        # that people who try to register with upper-case in their usernames
        # don't get a nasty surprise. (Note that we treat username
        # case-insenstively in login, so they are free to carry on imagining
        # that their username is CrAzYh4cKeR if that keeps them happy)
        if desired_username is not None:
            desired_username = desired_username.lower()

        # == Normal User Registration == (everyone else)
        if not self.hs.config.enable_registration:
            raise SynapseError(403, "Registration has been disabled")

        guest_access_token = body.get("guest_access_token", None)

        if "initial_device_display_name" in body and "password" not in body:
            # ignore 'initial_device_display_name' if sent without
            # a password to work around a client bug where it sent
            # the 'initial_device_display_name' param alone, wiping out
            # the original registration params
            logger.warning("Ignoring initial_device_display_name without password")
            del body["initial_device_display_name"]

        session_id = self.auth_handler.get_session_id(body)
        registered_user_id = None
        if session_id:
            # if we get a registered user id out of here, it means we previously
            # registered a user for this session, so we could just return the
            # user here. We carry on and go through the auth checks though,
            # for paranoia.
            registered_user_id = self.auth_handler.get_session_data(
                session_id, "registered_user_id", None
            )

        if desired_username is not None:
            await self.registration_handler.check_username(
                desired_username,
                guest_access_token=guest_access_token,
                assigned_user_id=registered_user_id,
            )

        auth_result, params, session_id = await self.auth_handler.check_auth(
            self._registration_flows, body, self.hs.get_ip_from_request(request)
        )

        # Check that we're not trying to register a denied 3pid.
        #
        # the user-facing checks will probably already have happened in
        # /register/email/requestToken when we requested a 3pid, but that's not
        # guaranteed.

        if auth_result:
            for login_type in [LoginType.EMAIL_IDENTITY, LoginType.MSISDN]:
                if login_type in auth_result:
                    medium = auth_result[login_type]["medium"]
                    address = auth_result[login_type]["address"]

                    if not (yield check_3pid_allowed(self.hs, medium, address)):
                        raise SynapseError(
                            403,
                            "Third party identifiers (email/phone numbers)"
                            + " are not authorized on this server",
                            Codes.THREEPID_DENIED,
                        )

                    existingUid = yield self.store.get_user_id_by_threepid(
                        medium, address
                    )

                    if existingUid is not None:
                        raise SynapseError(
                            400, "%s is already in use" % medium, Codes.THREEPID_IN_USE
                        )

        if self.hs.config.register_mxid_from_3pid:
            # override the desired_username based on the 3PID if any.
            # reset it first to avoid folks picking their own username.
            desired_username = None

            # we should have an auth_result at this point if we're going to progress
            # to register the user (i.e. we haven't picked up a registered_user_id
            # from our session store), in which case get ready and gen the
            # desired_username
            if auth_result:
                if (
                    self.hs.config.register_mxid_from_3pid == "email"
                    and LoginType.EMAIL_IDENTITY in auth_result
                ):
                    address = auth_result[LoginType.EMAIL_IDENTITY]["address"]
                    desired_username = synapse.types.strip_invalid_mxid_characters(
                        address.replace("@", "-").lower()
                    )

                    # find a unique mxid for the account, suffixing numbers
                    # if needed
                    while True:
                        try:
                            yield self.registration_handler.check_username(
                                desired_username,
                                guest_access_token=guest_access_token,
                                assigned_user_id=registered_user_id,
                            )
                            # if we got this far we passed the check.
                            break
                        except SynapseError as e:
                            if e.errcode == Codes.USER_IN_USE:
                                m = re.match(r"^(.*?)(\d+)$", desired_username)
                                if m:
                                    desired_username = m.group(1) + str(
                                        int(m.group(2)) + 1
                                    )
                                else:
                                    desired_username += "1"
                            else:
                                # something else went wrong.
                                break

                    if self.hs.config.register_just_use_email_for_display_name:
                        desired_display_name = address
                    else:
                        # Custom mapping between email address and display name
                        desired_display_name = self._map_email_to_displayname(address)
                elif (
                    self.hs.config.register_mxid_from_3pid == "msisdn"
                    and LoginType.MSISDN in auth_result
                ):
                    desired_username = auth_result[LoginType.MSISDN]["address"]
                else:
                    raise SynapseError(
                        400, "Cannot derive mxid from 3pid; no recognised 3pid"
                    )

        if desired_username is not None:
            yield self.registration_handler.check_username(
                desired_username,
                guest_access_token=guest_access_token,
                assigned_user_id=registered_user_id,
            )

        if registered_user_id is not None:
            logger.info(
                "Already registered user ID %r for this session", registered_user_id
            )
            # don't re-register the threepids
            registered = False
        else:
            # NB: This may be from the auth handler and NOT from the POST
            assert_params_in_dict(params, ["password"])

            if not self.hs.config.register_mxid_from_3pid:
                desired_username = params.get("username", None)
            else:
                # we keep the original desired_username derived from the 3pid above
                pass

            guest_access_token = params.get("guest_access_token", None)

            # XXX: don't we need to validate these for length etc like we did on
            # the ones from the JSON body earlier on in the method?

            if desired_username is not None:
                desired_username = desired_username.lower()

            threepid = None
            if auth_result:
                threepid = auth_result.get(LoginType.EMAIL_IDENTITY)

                # Also check that we're not trying to register a 3pid that's already
                # been registered.
                #
                # This has probably happened in /register/email/requestToken as well,
                # but if a user hits this endpoint twice then clicks on each link from
                # the two activation emails, they would register the same 3pid twice.
                for login_type in [LoginType.EMAIL_IDENTITY, LoginType.MSISDN]:
                    if login_type in auth_result:
                        medium = auth_result[login_type]["medium"]
                        address = auth_result[login_type]["address"]

                        existing_user_id = await self.store.get_user_id_by_threepid(
                            medium, address
                        )

                        if existing_user_id is not None:
                            raise SynapseError(
                                400,
                                "%s is already in use" % medium,
                                Codes.THREEPID_IN_USE,
                            )

            registered_user_id = await self.registration_handler.register_user(
                localpart=desired_username,
                password=params.get("password", None),
                guest_access_token=guest_access_token,
                default_display_name=desired_display_name,
                threepid=threepid,
                address=client_addr,
            )
            # Necessary due to auth checks prior to the threepid being
            # written to the db
            if threepid:
                if is_threepid_reserved(
                    self.hs.config.mau_limits_reserved_threepids, threepid
                ):
                    await self.store.upsert_monthly_active_user(registered_user_id)

            if self.hs.config.shadow_server:
                yield self.registration_handler.shadow_register(
                    localpart=desired_username,
                    display_name=desired_display_name,
                    auth_result=auth_result,
                    params=params,
                )

            # remember that we've now registered that user account, and with
            #  what user ID (since the user may not have specified)
            self.auth_handler.set_session_data(
                session_id, "registered_user_id", registered_user_id
            )

            registered = True

        return_dict = await self._create_registration_details(
            registered_user_id, params
        )

        if registered:
            await self.registration_handler.post_registration_actions(
                user_id=registered_user_id,
                auth_result=auth_result,
                access_token=return_dict.get("access_token"),
            )

        return 200, return_dict

    def on_OPTIONS(self, _):
        return 200, {}

<<<<<<< HEAD
    @defer.inlineCallbacks
    def _do_appservice_registration(
        self, username, password, display_name, as_token, body
    ):

        # FIXME: appservice_register() is horribly duplicated with register()
        # and they should probably just be combined together with a config flag.
        user_id = yield self.registration_handler.appservice_register(
            username, as_token, password, display_name
        )
        result = yield self._create_registration_details(user_id, body)

        auth_result = body.get("auth_result")
        if auth_result and LoginType.EMAIL_IDENTITY in auth_result:
            threepid = auth_result[LoginType.EMAIL_IDENTITY]
            yield self._register_email_threepid(
                user_id, threepid, result["access_token"], body.get("bind_email")
            )

        if auth_result and LoginType.MSISDN in auth_result:
            threepid = auth_result[LoginType.MSISDN]
            yield self._register_msisdn_threepid(
                user_id, threepid, result["access_token"], body.get("bind_msisdn")
            )

        return result
=======
    async def _do_appservice_registration(self, username, as_token, body):
        user_id = await self.registration_handler.appservice_register(
            username, as_token
        )
        return await self._create_registration_details(user_id, body)
>>>>>>> d085a8a0

    async def _create_registration_details(self, user_id, params):
        """Complete registration of newly-registered user

        Allocates device_id if one was not given; also creates access_token.

        Args:
            (str) user_id: full canonical @user:id
            (object) params: registration parameters, from which we pull
                device_id, initial_device_name and inhibit_login
        Returns:
            defer.Deferred: (object) dictionary for response from /register
        """
        result = {"user_id": user_id, "home_server": self.hs.hostname}
        if not params.get("inhibit_login", False):
            device_id = params.get("device_id")
            initial_display_name = params.get("initial_device_display_name")
            device_id, access_token = await self.registration_handler.register_device(
                user_id, device_id, initial_display_name, is_guest=False
            )

            result.update({"access_token": access_token, "device_id": device_id})
        return result

    async def _do_guest_registration(self, params, address=None):
        if not self.hs.config.allow_guest_access:
            raise SynapseError(403, "Guest access is disabled")
        user_id = await self.registration_handler.register_user(
            make_guest=True, address=address
        )

        # we don't allow guests to specify their own device_id, because
        # we have nowhere to store it.
        device_id = synapse.api.auth.GUEST_DEVICE_ID
        initial_display_name = params.get("initial_device_display_name")
        device_id, access_token = await self.registration_handler.register_device(
            user_id, device_id, initial_display_name, is_guest=True
        )

        return (
            200,
            {
                "user_id": user_id,
                "device_id": device_id,
                "access_token": access_token,
                "home_server": self.hs.hostname,
            },
        )


def cap(name):
    """Capitalise parts of a name containing different words, including those
    separated by hyphens.
    For example, 'John-Doe'

    Args:
        name (str): The name to parse
    """
    if not name:
        return name

    # Split the name by whitespace then hyphens, capitalizing each part then
    # joining it back together.
    capatilized_name = " ".join(
        "-".join(part.capitalize() for part in space_part.split("-"))
        for space_part in name.split()
    )
    return capatilized_name


def _map_email_to_displayname(address):
    """Custom mapping from an email address to a user displayname

    Args:
        address (str): The email address to process
    Returns:
        str: The new displayname
    """
    # Split the part before and after the @ in the email.
    # Replace all . with spaces in the first part
    parts = address.replace(".", " ").split("@")

    # Figure out which org this email address belongs to
    org_parts = parts[1].split(" ")

    # If this is a ...matrix.org email, mark them as an Admin
    if org_parts[-2] == "matrix" and org_parts[-1] == "org":
        org = "Tchap Admin"

    # Is this is a ...gouv.fr address, set the org to whatever is before
    # gouv.fr. If there isn't anything (a @gouv.fr email) simply mark their
    # org as "gouv"
    elif org_parts[-2] == "gouv" and org_parts[-1] == "fr":
        org = org_parts[-3] if len(org_parts) > 2 else org_parts[-2]

    # Otherwise, mark their org as the email's second-level domain name
    else:
        org = org_parts[-2]

    desired_display_name = cap(parts[0]) + " [" + cap(org) + "]"

    return desired_display_name


def _calculate_registration_flows(
    # technically `config` has to provide *all* of these interfaces, not just one
    config: Union[RegistrationConfig, ConsentConfig, CaptchaConfig],
    auth_handler: AuthHandler,
) -> List[List[str]]:
    """Get a suitable flows list for registration

    Args:
        config: server configuration
        auth_handler: authorization handler

    Returns: a list of supported flows
    """
    # FIXME: need a better error than "no auth flow found" for scenarios
    # where we required 3PID for registration but the user didn't give one
    require_email = "email" in config.registrations_require_3pid
    require_msisdn = "msisdn" in config.registrations_require_3pid

    show_msisdn = True
    show_email = True

    if config.disable_msisdn_registration:
        show_msisdn = False
        require_msisdn = False

    enabled_auth_types = auth_handler.get_enabled_auth_types()
    if LoginType.EMAIL_IDENTITY not in enabled_auth_types:
        show_email = False
        if require_email:
            raise ConfigError(
                "Configuration requires email address at registration, but email "
                "validation is not configured"
            )

    if LoginType.MSISDN not in enabled_auth_types:
        show_msisdn = False
        if require_msisdn:
            raise ConfigError(
                "Configuration requires msisdn at registration, but msisdn "
                "validation is not configured"
            )

    flows = []

    # only support 3PIDless registration if no 3PIDs are required
    if not require_email and not require_msisdn:
        # Add a dummy step here, otherwise if a client completes
        # recaptcha first we'll assume they were going for this flow
        # and complete the request, when they could have been trying to
        # complete one of the flows with email/msisdn auth.
        flows.append([LoginType.DUMMY])

    # only support the email-only flow if we don't require MSISDN 3PIDs
    if show_email and not require_msisdn:
        flows.append([LoginType.EMAIL_IDENTITY])

    # only support the MSISDN-only flow if we don't require email 3PIDs
    if show_msisdn and not require_email:
        flows.append([LoginType.MSISDN])

    if show_email and show_msisdn:
        # always let users provide both MSISDN & email
        flows.append([LoginType.MSISDN, LoginType.EMAIL_IDENTITY])

    # Prepend m.login.terms to all flows if we're requiring consent
    if config.user_consent_at_registration:
        for flow in flows:
            flow.insert(0, LoginType.TERMS)

    # Prepend recaptcha to all flows if we're requiring captcha
    if config.enable_registration_captcha:
        for flow in flows:
            flow.insert(0, LoginType.RECAPTCHA)

    return flows


def register_servlets(hs, http_server):
    EmailRegisterRequestTokenRestServlet(hs).register(http_server)
    MsisdnRegisterRequestTokenRestServlet(hs).register(http_server)
    UsernameAvailabilityRestServlet(hs).register(http_server)
    RegistrationSubmitTokenServlet(hs).register(http_server)
    RegisterRestServlet(hs).register(http_server)<|MERGE_RESOLUTION|>--- conflicted
+++ resolved
@@ -122,7 +122,7 @@
         send_attempt = body["send_attempt"]
         next_link = body.get("next_link")  # Optional param
 
-        if not (yield check_3pid_allowed(self.hs, "email", body["email"])):
+        if not (await check_3pid_allowed(self.hs, "email", body["email"])):
             raise SynapseError(
                 403,
                 "Your email is not authorized to register on this server",
@@ -191,7 +191,7 @@
 
         assert_valid_client_secret(body["client_secret"])
 
-        if not (yield check_3pid_allowed(self.hs, "msisdn", msisdn)):
+        if not (await check_3pid_allowed(self.hs, "msisdn", msisdn)):
             raise SynapseError(
                 403,
                 "Phone numbers are not authorized to register on this server",
@@ -459,17 +459,12 @@
             access_token = self.auth.get_access_token_from_request(request)
 
             if isinstance(desired_username, string_types):
-<<<<<<< HEAD
-                result = yield self._do_appservice_registration(
+                result = await self._do_appservice_registration(
                     desired_username,
                     desired_password,
                     desired_display_name,
                     access_token,
                     body,
-=======
-                result = await self._do_appservice_registration(
-                    desired_username, access_token, body
->>>>>>> d085a8a0
                 )
             return 200, result  # we throw for non 200 responses
 
@@ -530,7 +525,7 @@
                     medium = auth_result[login_type]["medium"]
                     address = auth_result[login_type]["address"]
 
-                    if not (yield check_3pid_allowed(self.hs, medium, address)):
+                    if not (await check_3pid_allowed(self.hs, medium, address)):
                         raise SynapseError(
                             403,
                             "Third party identifiers (email/phone numbers)"
@@ -538,7 +533,7 @@
                             Codes.THREEPID_DENIED,
                         )
 
-                    existingUid = yield self.store.get_user_id_by_threepid(
+                    existingUid = await self.store.get_user_id_by_threepid(
                         medium, address
                     )
 
@@ -570,7 +565,7 @@
                     # if needed
                     while True:
                         try:
-                            yield self.registration_handler.check_username(
+                            await self.registration_handler.check_username(
                                 desired_username,
                                 guest_access_token=guest_access_token,
                                 assigned_user_id=registered_user_id,
@@ -606,7 +601,7 @@
                     )
 
         if desired_username is not None:
-            yield self.registration_handler.check_username(
+            await self.registration_handler.check_username(
                 desired_username,
                 guest_access_token=guest_access_token,
                 assigned_user_id=registered_user_id,
@@ -679,7 +674,7 @@
                     await self.store.upsert_monthly_active_user(registered_user_id)
 
             if self.hs.config.shadow_server:
-                yield self.registration_handler.shadow_register(
+                await self.registration_handler.shadow_register(
                     localpart=desired_username,
                     display_name=desired_display_name,
                     auth_result=auth_result,
@@ -710,40 +705,30 @@
     def on_OPTIONS(self, _):
         return 200, {}
 
-<<<<<<< HEAD
-    @defer.inlineCallbacks
-    def _do_appservice_registration(
+    async def _do_appservice_registration(
         self, username, password, display_name, as_token, body
     ):
-
         # FIXME: appservice_register() is horribly duplicated with register()
         # and they should probably just be combined together with a config flag.
-        user_id = yield self.registration_handler.appservice_register(
+        user_id = await self.registration_handler.appservice_register(
             username, as_token, password, display_name
         )
-        result = yield self._create_registration_details(user_id, body)
+        result = await self._create_registration_details(user_id, body)
 
         auth_result = body.get("auth_result")
         if auth_result and LoginType.EMAIL_IDENTITY in auth_result:
             threepid = auth_result[LoginType.EMAIL_IDENTITY]
-            yield self._register_email_threepid(
+            await self._register_email_threepid(
                 user_id, threepid, result["access_token"], body.get("bind_email")
             )
 
         if auth_result and LoginType.MSISDN in auth_result:
             threepid = auth_result[LoginType.MSISDN]
-            yield self._register_msisdn_threepid(
+            await self._register_msisdn_threepid(
                 user_id, threepid, result["access_token"], body.get("bind_msisdn")
             )
 
         return result
-=======
-    async def _do_appservice_registration(self, username, as_token, body):
-        user_id = await self.registration_handler.appservice_register(
-            username, as_token
-        )
-        return await self._create_registration_details(user_id, body)
->>>>>>> d085a8a0
 
     async def _create_registration_details(self, user_id, params):
         """Complete registration of newly-registered user
