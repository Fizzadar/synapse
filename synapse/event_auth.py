# Copyright 2014 - 2016 OpenMarket Ltd
# Copyright 2020 The Matrix.org Foundation C.I.C.
#
# Licensed under the Apache License, Version 2.0 (the "License");
# you may not use this file except in compliance with the License.
# You may obtain a copy of the License at
#
#     http://www.apache.org/licenses/LICENSE-2.0
#
# Unless required by applicable law or agreed to in writing, software
# distributed under the License is distributed on an "AS IS" BASIS,
# WITHOUT WARRANTIES OR CONDITIONS OF ANY KIND, either express or implied.
# See the License for the specific language governing permissions and
# limitations under the License.

import logging
from typing import Any, Dict, List, Optional, Set, Tuple, Union

from canonicaljson import encode_canonical_json
from signedjson.key import decode_verify_key_bytes
from signedjson.sign import SignatureVerifyException, verify_signed_json
from unpaddedbase64 import decode_base64

from synapse.api.constants import (
    MAX_PDU_SIZE,
    EventContentFields,
    EventTypes,
    JoinRules,
    Membership,
)
from synapse.api.errors import AuthError, EventSizeError, SynapseError
from synapse.api.room_versions import (
    KNOWN_ROOM_VERSIONS,
    EventFormatVersions,
    RoomVersion,
)
from synapse.events import EventBase
from synapse.events.builder import EventBuilder
from synapse.types import StateMap, UserID, get_domain_from_id

logger = logging.getLogger(__name__)


def validate_event_for_room_version(
    room_version_obj: RoomVersion, event: EventBase
) -> None:
    """Ensure that the event complies with the limits, and has the right signatures

    NB: does not *validate* the signatures - it assumes that any signatures present
    have already been checked.

    NB: it does not check that the event satisfies the auth rules (that is done in
    check_auth_rules_for_event) - these tests are independent of the rest of the state
    in the room.

    NB: This is used to check events that have been received over federation. As such,
    it can only enforce the checks specified in the relevant room version, to avoid
    a split-brain situation where some servers accept such events, and others reject
    them.

    TODO: consider moving this into EventValidator

    Args:
        room_version_obj: the version of the room which contains this event
        event: the event to be checked

    Raises:
        SynapseError if there is a problem with the event
    """
    _check_size_limits(event)

    if not hasattr(event, "room_id"):
        raise AuthError(500, "Event has no room_id: %s" % event)

    # check that the event has the correct signatures
    sender_domain = get_domain_from_id(event.sender)

    is_invite_via_3pid = (
        event.type == EventTypes.Member
        and event.membership == Membership.INVITE
        and "third_party_invite" in event.content
    )

    # Check the sender's domain has signed the event
    if not event.signatures.get(sender_domain):
        # We allow invites via 3pid to have a sender from a different
        # HS, as the sender must match the sender of the original
        # 3pid invite. This is checked further down with the
        # other dedicated membership checks.
        if not is_invite_via_3pid:
            raise AuthError(403, "Event not signed by sender's server")

    if event.format_version in (EventFormatVersions.V1,):
        # Only older room versions have event IDs to check.
        event_id_domain = get_domain_from_id(event.event_id)

        # Check the origin domain has signed the event
        if not event.signatures.get(event_id_domain):
            raise AuthError(403, "Event not signed by sending server")

    is_invite_via_allow_rule = (
        room_version_obj.msc3083_join_rules
        and event.type == EventTypes.Member
        and event.membership == Membership.JOIN
        and "join_authorised_via_users_server" in event.content
    )
    if is_invite_via_allow_rule:
        authoriser_domain = get_domain_from_id(
            event.content["join_authorised_via_users_server"]
        )
        if not event.signatures.get(authoriser_domain):
            raise AuthError(403, "Event not signed by authorising server")


def check_auth_rules_for_event(
    room_version_obj: RoomVersion, event: EventBase, auth_events: StateMap[EventBase]
) -> None:
    """Check that an event complies with the auth rules

    Checks whether an event passes the auth rules with a given set of state events

    Assumes that we have already checked that the event is the right shape (it has
    enough signatures, has a room ID, etc). In other words:

     - it's fine for use in state resolution, when we have already decided whether to
       accept the event or not, and are now trying to decide whether it should make it
       into the room state

     - when we're doing the initial event auth, it is only suitable in combination with
       a bunch of other tests.

    Args:
        room_version_obj: the version of the room
        event: the event being checked.
        auth_events: the room state to check the events against.

    Raises:
        AuthError if the checks fail
    """
    assert isinstance(auth_events, dict)

    # We need to ensure that the auth events are actually for the same room, to
    # stop people from using powers they've been granted in other rooms for
    # example.
    #
    # Arguably we don't need to do this when we're just doing state res, as presumably
    # the state res algorithm isn't silly enough to give us events from different rooms.
    # Still, it's easier to do it anyway.
    room_id = event.room_id
    for auth_event in auth_events.values():
        if auth_event.room_id != room_id:
            raise AuthError(
                403,
                "During auth for event %s in room %s, found event %s in the state "
                "which is in room %s"
                % (event.event_id, room_id, auth_event.event_id, auth_event.room_id),
            )

<<<<<<< HEAD
    if do_sig_check:
        sender_domain = get_domain_from_id(event.sender)

        is_invite_via_3pid = (
            event.type == EventTypes.Member
            and event.membership == Membership.INVITE
            and "third_party_invite" in event.content
        )

        # Check the sender's domain has signed the event
        if not event.signatures.get(sender_domain):
            # We allow invites via 3pid to have a sender from a different
            # HS, as the sender must match the sender of the original
            # 3pid invite. This is checked further down with the
            # other dedicated membership checks.
            if not is_invite_via_3pid:
                raise AuthError(403, "Event not signed by sender's server")

        if event.format_version in (EventFormatVersions.V1,):
            # Only older room versions have event IDs to check.
            event_id_domain = get_domain_from_id(event.event_id)

            # Check the origin domain has signed the event
            if not event.signatures.get(event_id_domain):
                raise AuthError(403, "Event not signed by sending server")

        is_invite_via_allow_rule = (
            room_version_obj.msc3083_join_rules
            and event.type == EventTypes.Member
            and event.membership == Membership.JOIN
            and EventContentFields.AUTHORISING_USER in event.content
        )
        if is_invite_via_allow_rule:
            authoriser_domain = get_domain_from_id(
                event.content[EventContentFields.AUTHORISING_USER]
            )
            if not event.signatures.get(authoriser_domain):
                raise AuthError(403, "Event not signed by authorising server")

=======
>>>>>>> 3aefc7b6
    # Implementation of https://matrix.org/docs/spec/rooms/v1#authorization-rules
    #
    # 1. If type is m.room.create:
    if event.type == EventTypes.Create:
        # 1b. If the domain of the room_id does not match the domain of the sender,
        # reject.
        sender_domain = get_domain_from_id(event.sender)
        room_id_domain = get_domain_from_id(event.room_id)
        if room_id_domain != sender_domain:
            raise AuthError(
                403, "Creation event's room_id domain does not match sender's"
            )

        # 1c. If content.room_version is present and is not a recognised version, reject
        room_version_prop = event.content.get("room_version", "1")
        if room_version_prop not in KNOWN_ROOM_VERSIONS:
            raise AuthError(
                403,
                "room appears to have unsupported version %s" % (room_version_prop,),
            )

        logger.debug("Allowing! %s", event)
        return

    # 3. If event does not have a m.room.create in its auth_events, reject.
    creation_event = auth_events.get((EventTypes.Create, ""), None)
    if not creation_event:
        raise AuthError(403, "No create event in auth events")

    # additional check for m.federate
    creating_domain = get_domain_from_id(event.room_id)
    originating_domain = get_domain_from_id(event.sender)
    if creating_domain != originating_domain:
        if not _can_federate(event, auth_events):
            raise AuthError(403, "This room has been marked as unfederatable.")

    # 4. If type is m.room.aliases
    if event.type == EventTypes.Aliases and room_version_obj.special_case_aliases_auth:
        # 4a. If event has no state_key, reject
        if not event.is_state():
            raise AuthError(403, "Alias event must be a state event")
        if not event.state_key:
            raise AuthError(403, "Alias event must have non-empty state_key")

        # 4b. If sender's domain doesn't matches [sic] state_key, reject
        sender_domain = get_domain_from_id(event.sender)
        if event.state_key != sender_domain:
            raise AuthError(
                403, "Alias event's state_key does not match sender's domain"
            )

        # 4c. Otherwise, allow.
        logger.debug("Allowing! %s", event)
        return

    if logger.isEnabledFor(logging.DEBUG):
        logger.debug("Auth events: %s", [a.event_id for a in auth_events.values()])

    # 5. If type is m.room.membership
    if event.type == EventTypes.Member:
        _is_membership_change_allowed(room_version_obj, event, auth_events)
        logger.debug("Allowing! %s", event)
        return

    _check_event_sender_in_room(event, auth_events)

    # Special case to allow m.room.third_party_invite events wherever
    # a user is allowed to issue invites.  Fixes
    # https://github.com/vector-im/vector-web/issues/1208 hopefully
    if event.type == EventTypes.ThirdPartyInvite:
        user_level = get_user_power_level(event.user_id, auth_events)
        invite_level = get_named_level(auth_events, "invite", 0)

        if user_level < invite_level:
            raise AuthError(403, "You don't have permission to invite users")
        else:
            logger.debug("Allowing! %s", event)
            return

    _can_send_event(event, auth_events)

    if event.type == EventTypes.PowerLevels:
        _check_power_levels(room_version_obj, event, auth_events)

    if event.type == EventTypes.Redaction:
        check_redaction(room_version_obj, event, auth_events)

    if (
        event.type == EventTypes.MSC2716_INSERTION
        or event.type == EventTypes.MSC2716_BATCH
        or event.type == EventTypes.MSC2716_MARKER
    ):
        check_historical(room_version_obj, event, auth_events)

    logger.debug("Allowing! %s", event)


def _check_size_limits(event: EventBase) -> None:
    if len(event.user_id) > 255:
        raise EventSizeError("'user_id' too large")
    if len(event.room_id) > 255:
        raise EventSizeError("'room_id' too large")
    if event.is_state() and len(event.state_key) > 255:
        raise EventSizeError("'state_key' too large")
    if len(event.type) > 255:
        raise EventSizeError("'type' too large")
    if len(event.event_id) > 255:
        raise EventSizeError("'event_id' too large")
    if len(encode_canonical_json(event.get_pdu_json())) > MAX_PDU_SIZE:
        raise EventSizeError("event too large")


def _can_federate(event: EventBase, auth_events: StateMap[EventBase]) -> bool:
    creation_event = auth_events.get((EventTypes.Create, ""))
    # There should always be a creation event, but if not don't federate.
    if not creation_event:
        return False

    return creation_event.content.get(EventContentFields.FEDERATE, True) is True


def _is_membership_change_allowed(
    room_version: RoomVersion, event: EventBase, auth_events: StateMap[EventBase]
) -> None:
    """
    Confirms that the event which changes membership is an allowed change.

    Args:
        room_version: The version of the room.
        event: The event to check.
        auth_events: The current auth events of the room.

    Raises:
        AuthError if the event is not allowed.
    """
    membership = event.content["membership"]

    # Check if this is the room creator joining:
    if len(event.prev_event_ids()) == 1 and Membership.JOIN == membership:
        # Get room creation event:
        key = (EventTypes.Create, "")
        create = auth_events.get(key)
        if create and event.prev_event_ids()[0] == create.event_id:
            if create.content["creator"] == event.state_key:
                return

    target_user_id = event.state_key

    creating_domain = get_domain_from_id(event.room_id)
    target_domain = get_domain_from_id(target_user_id)
    if creating_domain != target_domain:
        if not _can_federate(event, auth_events):
            raise AuthError(403, "This room has been marked as unfederatable.")

    # get info about the caller
    key = (EventTypes.Member, event.user_id)
    caller = auth_events.get(key)

    caller_in_room = caller and caller.membership == Membership.JOIN
    caller_invited = caller and caller.membership == Membership.INVITE
    caller_knocked = (
        caller
        and room_version.msc2403_knocking
        and caller.membership == Membership.KNOCK
    )

    # get info about the target
    key = (EventTypes.Member, target_user_id)
    target = auth_events.get(key)

    target_in_room = target and target.membership == Membership.JOIN
    target_banned = target and target.membership == Membership.BAN

    key = (EventTypes.JoinRules, "")
    join_rule_event = auth_events.get(key)
    if join_rule_event:
        join_rule = join_rule_event.content.get("join_rule", JoinRules.INVITE)
    else:
        join_rule = JoinRules.INVITE

    user_level = get_user_power_level(event.user_id, auth_events)
    target_level = get_user_power_level(target_user_id, auth_events)

    invite_level = get_named_level(auth_events, "invite", 0)
    ban_level = get_named_level(auth_events, "ban", 50)

    logger.debug(
        "_is_membership_change_allowed: %s",
        {
            "caller_in_room": caller_in_room,
            "caller_invited": caller_invited,
            "caller_knocked": caller_knocked,
            "target_banned": target_banned,
            "target_in_room": target_in_room,
            "membership": membership,
            "join_rule": join_rule,
            "target_user_id": target_user_id,
            "event.user_id": event.user_id,
        },
    )

    if Membership.INVITE == membership and "third_party_invite" in event.content:
        if not _verify_third_party_invite(event, auth_events):
            raise AuthError(403, "You are not invited to this room.")
        if target_banned:
            raise AuthError(403, "%s is banned from the room" % (target_user_id,))
        return

    # Require the user to be in the room for membership changes other than join/knock.
    if Membership.JOIN != membership and (
        RoomVersion.msc2403_knocking and Membership.KNOCK != membership
    ):
        # If the user has been invited or has knocked, they are allowed to change their
        # membership event to leave
        if (
            (caller_invited or caller_knocked)
            and Membership.LEAVE == membership
            and target_user_id == event.user_id
        ):
            return

        if not caller_in_room:  # caller isn't joined
            raise AuthError(403, "%s not in room %s." % (event.user_id, event.room_id))

    if Membership.INVITE == membership:
        # TODO (erikj): We should probably handle this more intelligently
        # PRIVATE join rules.

        # Invites are valid iff caller is in the room and target isn't.
        if target_banned:
            raise AuthError(403, "%s is banned from the room" % (target_user_id,))
        elif target_in_room:  # the target is already in the room.
            raise AuthError(403, "%s is already in the room." % target_user_id)
        else:
            if user_level < invite_level:
                raise AuthError(403, "You don't have permission to invite users")
    elif Membership.JOIN == membership:
        # Joins are valid iff caller == target and:
        # * They are not banned.
        # * They are accepting a previously sent invitation.
        # * They are already joined (it's a NOOP).
        # * The room is public.
        # * The room is restricted and the user meets the allows rules.
        if event.user_id != target_user_id:
            raise AuthError(403, "Cannot force another user to join.")
        elif target_banned:
            raise AuthError(403, "You are banned from this room")
        elif join_rule == JoinRules.PUBLIC:
            pass
        elif room_version.msc3083_join_rules and join_rule == JoinRules.RESTRICTED:
            # This is the same as public, but the event must contain a reference
            # to the server who authorised the join. If the event does not contain
            # the proper content it is rejected.
            #
            # Note that if the caller is in the room or invited, then they do
            # not need to meet the allow rules.
            if not caller_in_room and not caller_invited:
                authorising_user = event.content.get(
                    EventContentFields.AUTHORISING_USER
                )

                if authorising_user is None:
                    raise AuthError(403, "Join event is missing authorising user.")

                # The authorising user must be in the room.
                key = (EventTypes.Member, authorising_user)
                member_event = auth_events.get(key)
                _check_joined_room(member_event, authorising_user, event.room_id)

                authorising_user_level = get_user_power_level(
                    authorising_user, auth_events
                )
                if authorising_user_level < invite_level:
                    raise AuthError(403, "Join event authorised by invalid server.")

        elif join_rule == JoinRules.INVITE or (
            room_version.msc2403_knocking and join_rule == JoinRules.KNOCK
        ):
            if not caller_in_room and not caller_invited:
                raise AuthError(403, "You are not invited to this room.")
        else:
            # TODO (erikj): may_join list
            # TODO (erikj): private rooms
            raise AuthError(403, "You are not allowed to join this room")
    elif Membership.LEAVE == membership:
        # TODO (erikj): Implement kicks.
        if target_banned and user_level < ban_level:
            raise AuthError(403, "You cannot unban user %s." % (target_user_id,))
        elif target_user_id != event.user_id:
            kick_level = get_named_level(auth_events, "kick", 50)

            if user_level < kick_level or user_level <= target_level:
                raise AuthError(403, "You cannot kick user %s." % target_user_id)
    elif Membership.BAN == membership:
        if user_level < ban_level or user_level <= target_level:
            raise AuthError(403, "You don't have permission to ban")
    elif room_version.msc2403_knocking and Membership.KNOCK == membership:
        if join_rule != JoinRules.KNOCK:
            raise AuthError(403, "You don't have permission to knock")
        elif target_user_id != event.user_id:
            raise AuthError(403, "You cannot knock for other users")
        elif target_in_room:
            raise AuthError(403, "You cannot knock on a room you are already in")
        elif caller_invited:
            raise AuthError(403, "You are already invited to this room")
        elif target_banned:
            raise AuthError(403, "You are banned from this room")
    else:
        raise AuthError(500, "Unknown membership %s" % membership)


def _check_event_sender_in_room(
    event: EventBase, auth_events: StateMap[EventBase]
) -> None:
    key = (EventTypes.Member, event.user_id)
    member_event = auth_events.get(key)

    _check_joined_room(member_event, event.user_id, event.room_id)


def _check_joined_room(member: Optional[EventBase], user_id: str, room_id: str) -> None:
    if not member or member.membership != Membership.JOIN:
        raise AuthError(
            403, "User %s not in room %s (%s)" % (user_id, room_id, repr(member))
        )


def get_send_level(
    etype: str, state_key: Optional[str], power_levels_event: Optional[EventBase]
) -> int:
    """Get the power level required to send an event of a given type

    The federation spec [1] refers to this as "Required Power Level".

    https://matrix.org/docs/spec/server_server/unstable.html#definitions

    Args:
        etype: type of event
        state_key: state_key of state event, or None if it is not
            a state event.
        power_levels_event: power levels event
            in force at this point in the room
    Returns:
        power level required to send this event.
    """

    if power_levels_event:
        power_levels_content = power_levels_event.content
    else:
        power_levels_content = {}

    # see if we have a custom level for this event type
    send_level = power_levels_content.get("events", {}).get(etype)

    # otherwise, fall back to the state_default/events_default.
    if send_level is None:
        if state_key is not None:
            send_level = power_levels_content.get("state_default", 50)
        else:
            send_level = power_levels_content.get("events_default", 0)

    return int(send_level)


def _can_send_event(event: EventBase, auth_events: StateMap[EventBase]) -> bool:
    power_levels_event = get_power_level_event(auth_events)

    send_level = get_send_level(event.type, event.get("state_key"), power_levels_event)
    user_level = get_user_power_level(event.user_id, auth_events)

    if user_level < send_level:
        raise AuthError(
            403,
            "You don't have permission to post that to the room. "
            + "user_level (%d) < send_level (%d)" % (user_level, send_level),
        )

    # Check state_key
    if hasattr(event, "state_key"):
        if event.state_key.startswith("@"):
            if event.state_key != event.user_id:
                raise AuthError(403, "You are not allowed to set others state")

    return True


def check_redaction(
    room_version_obj: RoomVersion,
    event: EventBase,
    auth_events: StateMap[EventBase],
) -> bool:
    """Check whether the event sender is allowed to redact the target event.

    Returns:
        True if the the sender is allowed to redact the target event if the
        target event was created by them.
        False if the sender is allowed to redact the target event with no
        further checks.

    Raises:
        AuthError if the event sender is definitely not allowed to redact
        the target event.
    """
    user_level = get_user_power_level(event.user_id, auth_events)

    redact_level = get_named_level(auth_events, "redact", 50)

    if user_level >= redact_level:
        return False

    if room_version_obj.event_format == EventFormatVersions.V1:
        redacter_domain = get_domain_from_id(event.event_id)
        if not isinstance(event.redacts, str):
            return False
        redactee_domain = get_domain_from_id(event.redacts)
        if redacter_domain == redactee_domain:
            return True
    else:
        event.internal_metadata.recheck_redaction = True
        return True

    raise AuthError(403, "You don't have permission to redact events")


def check_historical(
    room_version_obj: RoomVersion,
    event: EventBase,
    auth_events: StateMap[EventBase],
) -> None:
    """Check whether the event sender is allowed to send historical related
    events like "insertion", "batch", and "marker".

    Returns:
        None

    Raises:
        AuthError if the event sender is not allowed to send historical related events
        ("insertion", "batch", and "marker").
    """
    # Ignore the auth checks in room versions that do not support historical
    # events
    if not room_version_obj.msc2716_historical:
        return

    user_level = get_user_power_level(event.user_id, auth_events)

    historical_level = get_named_level(auth_events, "historical", 100)

    if user_level < historical_level:
        raise AuthError(
            403,
            'You don\'t have permission to send send historical related events ("insertion", "batch", and "marker")',
        )


def _check_power_levels(
    room_version_obj: RoomVersion,
    event: EventBase,
    auth_events: StateMap[EventBase],
) -> None:
    user_list = event.content.get("users", {})
    # Validate users
    for k, v in user_list.items():
        try:
            UserID.from_string(k)
        except Exception:
            raise SynapseError(400, "Not a valid user_id: %s" % (k,))

        try:
            int(v)
        except Exception:
            raise SynapseError(400, "Not a valid power level: %s" % (v,))

    key = (event.type, event.state_key)
    current_state = auth_events.get(key)

    if not current_state:
        return

    user_level = get_user_power_level(event.user_id, auth_events)

    # Check other levels:
    levels_to_check: List[Tuple[str, Optional[str]]] = [
        ("users_default", None),
        ("events_default", None),
        ("state_default", None),
        ("ban", None),
        ("redact", None),
        ("kick", None),
        ("invite", None),
    ]

    old_list = current_state.content.get("users", {})
    for user in set(list(old_list) + list(user_list)):
        levels_to_check.append((user, "users"))

    old_list = current_state.content.get("events", {})
    new_list = event.content.get("events", {})
    for ev_id in set(list(old_list) + list(new_list)):
        levels_to_check.append((ev_id, "events"))

    # MSC2209 specifies these checks should also be done for the "notifications"
    # key.
    if room_version_obj.limit_notifications_power_levels:
        old_list = current_state.content.get("notifications", {})
        new_list = event.content.get("notifications", {})
        for ev_id in set(list(old_list) + list(new_list)):
            levels_to_check.append((ev_id, "notifications"))

    old_state = current_state.content
    new_state = event.content

    for level_to_check, dir in levels_to_check:
        old_loc = old_state
        new_loc = new_state
        if dir:
            old_loc = old_loc.get(dir, {})
            new_loc = new_loc.get(dir, {})

        if level_to_check in old_loc:
            old_level: Optional[int] = int(old_loc[level_to_check])
        else:
            old_level = None

        if level_to_check in new_loc:
            new_level: Optional[int] = int(new_loc[level_to_check])
        else:
            new_level = None

        if new_level is not None and old_level is not None:
            if new_level == old_level:
                continue

        if dir == "users" and level_to_check != event.user_id:
            if old_level == user_level:
                raise AuthError(
                    403,
                    "You don't have permission to remove ops level equal "
                    "to your own",
                )

        # Check if the old and new levels are greater than the user level
        # (if defined)
        old_level_too_big = old_level is not None and old_level > user_level
        new_level_too_big = new_level is not None and new_level > user_level
        if old_level_too_big or new_level_too_big:
            raise AuthError(
                403, "You don't have permission to add ops level greater than your own"
            )


def get_power_level_event(auth_events: StateMap[EventBase]) -> Optional[EventBase]:
    return auth_events.get((EventTypes.PowerLevels, ""))


def get_user_power_level(user_id: str, auth_events: StateMap[EventBase]) -> int:
    """Get a user's power level

    Args:
        user_id: user's id to look up in power_levels
        auth_events:
            state in force at this point in the room (or rather, a subset of
            it including at least the create event and power levels event.

    Returns:
        the user's power level in this room.
    """
    power_level_event = get_power_level_event(auth_events)
    if power_level_event:
        level = power_level_event.content.get("users", {}).get(user_id)
        if level is None:
            level = power_level_event.content.get("users_default", 0)

        if level is None:
            return 0
        else:
            return int(level)
    else:
        # if there is no power levels event, the creator gets 100 and everyone
        # else gets 0.

        # some things which call this don't pass the create event: hack around
        # that.
        key = (EventTypes.Create, "")
        create_event = auth_events.get(key)
        if create_event is not None and create_event.content["creator"] == user_id:
            return 100
        else:
            return 0


def get_named_level(auth_events: StateMap[EventBase], name: str, default: int) -> int:
    power_level_event = get_power_level_event(auth_events)

    if not power_level_event:
        return default

    level = power_level_event.content.get(name, None)
    if level is not None:
        return int(level)
    else:
        return default


def _verify_third_party_invite(event: EventBase, auth_events: StateMap[EventBase]):
    """
    Validates that the invite event is authorized by a previous third-party invite.

    Checks that the public key, and keyserver, match those in the third party invite,
    and that the invite event has a signature issued using that public key.

    Args:
        event: The m.room.member join event being validated.
        auth_events: All relevant previous context events which may be used
            for authorization decisions.

    Return:
        True if the event fulfills the expectations of a previous third party
        invite event.
    """
    if "third_party_invite" not in event.content:
        return False
    if "signed" not in event.content["third_party_invite"]:
        return False
    signed = event.content["third_party_invite"]["signed"]
    for key in {"mxid", "token"}:
        if key not in signed:
            return False

    token = signed["token"]

    invite_event = auth_events.get((EventTypes.ThirdPartyInvite, token))
    if not invite_event:
        return False

    if invite_event.sender != event.sender:
        return False

    if event.user_id != invite_event.user_id:
        return False

    if signed["mxid"] != event.state_key:
        return False
    if signed["token"] != token:
        return False

    for public_key_object in get_public_keys(invite_event):
        public_key = public_key_object["public_key"]
        try:
            for server, signature_block in signed["signatures"].items():
                for key_name in signature_block.keys():
                    if not key_name.startswith("ed25519:"):
                        continue
                    verify_key = decode_verify_key_bytes(
                        key_name, decode_base64(public_key)
                    )
                    verify_signed_json(signed, server, verify_key)

                    # We got the public key from the invite, so we know that the
                    # correct server signed the signed bundle.
                    # The caller is responsible for checking that the signing
                    # server has not revoked that public key.
                    return True
        except (KeyError, SignatureVerifyException):
            continue
    return False


def get_public_keys(invite_event: EventBase) -> List[Dict[str, Any]]:
    public_keys = []
    if "public_key" in invite_event.content:
        o = {"public_key": invite_event.content["public_key"]}
        if "key_validity_url" in invite_event.content:
            o["key_validity_url"] = invite_event.content["key_validity_url"]
        public_keys.append(o)
    public_keys.extend(invite_event.content.get("public_keys", []))
    return public_keys


def auth_types_for_event(
    room_version: RoomVersion, event: Union[EventBase, EventBuilder]
) -> Set[Tuple[str, str]]:
    """Given an event, return a list of (EventType, StateKey) that may be
    needed to auth the event. The returned list may be a superset of what
    would actually be required depending on the full state of the room.

    Used to limit the number of events to fetch from the database to
    actually auth the event.
    """
    if event.type == EventTypes.Create:
        return set()

    auth_types = {
        (EventTypes.PowerLevels, ""),
        (EventTypes.Member, event.sender),
        (EventTypes.Create, ""),
    }

    if event.type == EventTypes.Member:
        membership = event.content["membership"]
        if membership in [Membership.JOIN, Membership.INVITE, Membership.KNOCK]:
            auth_types.add((EventTypes.JoinRules, ""))

        auth_types.add((EventTypes.Member, event.state_key))

        if membership == Membership.INVITE:
            if "third_party_invite" in event.content:
                key = (
                    EventTypes.ThirdPartyInvite,
                    event.content["third_party_invite"]["signed"]["token"],
                )
                auth_types.add(key)

        if room_version.msc3083_join_rules and membership == Membership.JOIN:
            if EventContentFields.AUTHORISING_USER in event.content:
                key = (
                    EventTypes.Member,
                    event.content[EventContentFields.AUTHORISING_USER],
                )
                auth_types.add(key)

    return auth_types<|MERGE_RESOLUTION|>--- conflicted
+++ resolved
@@ -102,11 +102,11 @@
         room_version_obj.msc3083_join_rules
         and event.type == EventTypes.Member
         and event.membership == Membership.JOIN
-        and "join_authorised_via_users_server" in event.content
+        and EventContentFields.AUTHORISING_USER in event.content
     )
     if is_invite_via_allow_rule:
         authoriser_domain = get_domain_from_id(
-            event.content["join_authorised_via_users_server"]
+            event.content[EventContentFields.AUTHORISING_USER]
         )
         if not event.signatures.get(authoriser_domain):
             raise AuthError(403, "Event not signed by authorising server")
@@ -156,48 +156,6 @@
                 % (event.event_id, room_id, auth_event.event_id, auth_event.room_id),
             )
 
-<<<<<<< HEAD
-    if do_sig_check:
-        sender_domain = get_domain_from_id(event.sender)
-
-        is_invite_via_3pid = (
-            event.type == EventTypes.Member
-            and event.membership == Membership.INVITE
-            and "third_party_invite" in event.content
-        )
-
-        # Check the sender's domain has signed the event
-        if not event.signatures.get(sender_domain):
-            # We allow invites via 3pid to have a sender from a different
-            # HS, as the sender must match the sender of the original
-            # 3pid invite. This is checked further down with the
-            # other dedicated membership checks.
-            if not is_invite_via_3pid:
-                raise AuthError(403, "Event not signed by sender's server")
-
-        if event.format_version in (EventFormatVersions.V1,):
-            # Only older room versions have event IDs to check.
-            event_id_domain = get_domain_from_id(event.event_id)
-
-            # Check the origin domain has signed the event
-            if not event.signatures.get(event_id_domain):
-                raise AuthError(403, "Event not signed by sending server")
-
-        is_invite_via_allow_rule = (
-            room_version_obj.msc3083_join_rules
-            and event.type == EventTypes.Member
-            and event.membership == Membership.JOIN
-            and EventContentFields.AUTHORISING_USER in event.content
-        )
-        if is_invite_via_allow_rule:
-            authoriser_domain = get_domain_from_id(
-                event.content[EventContentFields.AUTHORISING_USER]
-            )
-            if not event.signatures.get(authoriser_domain):
-                raise AuthError(403, "Event not signed by authorising server")
-
-=======
->>>>>>> 3aefc7b6
     # Implementation of https://matrix.org/docs/spec/rooms/v1#authorization-rules
     #
     # 1. If type is m.room.create:
