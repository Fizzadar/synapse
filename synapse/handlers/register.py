# -*- coding: utf-8 -*-
# Copyright 2014 - 2016 OpenMarket Ltd
#
# Licensed under the Apache License, Version 2.0 (the "License");
# you may not use this file except in compliance with the License.
# You may obtain a copy of the License at
#
#     http://www.apache.org/licenses/LICENSE-2.0
#
# Unless required by applicable law or agreed to in writing, software
# distributed under the License is distributed on an "AS IS" BASIS,
# WITHOUT WARRANTIES OR CONDITIONS OF ANY KIND, either express or implied.
# See the License for the specific language governing permissions and
# limitations under the License.

"""Contains functions for registering clients."""
import logging

from twisted.internet import defer

from synapse import types
from synapse.api.constants import MAX_USERID_LENGTH, LoginType
from synapse.api.errors import AuthError, Codes, ConsentNotGivenError, SynapseError
from synapse.config.server import is_threepid_reserved
from synapse.http.servlet import assert_params_in_dict
from synapse.replication.http.login import RegisterDeviceReplicationServlet
from synapse.replication.http.register import (
    ReplicationPostRegisterActionsServlet,
    ReplicationRegisterServlet,
)
from synapse.types import RoomAlias, RoomID, UserID, create_requester
from synapse.util.async_helpers import Linearizer

from ._base import BaseHandler

logger = logging.getLogger(__name__)


class RegistrationHandler(BaseHandler):
    def __init__(self, hs):
        """

        Args:
            hs (synapse.server.HomeServer):
        """
        super(RegistrationHandler, self).__init__(hs)
        self.hs = hs
        self.auth = hs.get_auth()
        self._auth_handler = hs.get_auth_handler()
        self.profile_handler = hs.get_profile_handler()
        self.user_directory_handler = hs.get_user_directory_handler()
        self.http_client = hs.get_simple_http_client()
        self.identity_handler = self.hs.get_handlers().identity_handler
        self.ratelimiter = hs.get_registration_ratelimiter()

        self._next_generated_user_id = None

        self.macaroon_gen = hs.get_macaroon_generator()

        self._generate_user_id_linearizer = Linearizer(
            name="_generate_user_id_linearizer"
        )
        self._server_notices_mxid = hs.config.server_notices_mxid

        self._show_in_user_directory = self.hs.config.show_users_in_user_directory

        if hs.config.worker_app:
            self._register_client = ReplicationRegisterServlet.make_client(hs)
            self._register_device_client = RegisterDeviceReplicationServlet.make_client(
                hs
            )
            self._post_registration_client = ReplicationPostRegisterActionsServlet.make_client(
                hs
            )
        else:
            self.device_handler = hs.get_device_handler()
            self.pusher_pool = hs.get_pusherpool()

        self.session_lifetime = hs.config.session_lifetime

    @defer.inlineCallbacks
    def check_username(self, localpart, guest_access_token=None, assigned_user_id=None):
        if types.contains_invalid_mxid_characters(localpart):
            raise SynapseError(
                400,
                "User ID can only contain characters a-z, 0-9, or '=_-./'",
                Codes.INVALID_USERNAME,
            )

        if not localpart:
            raise SynapseError(400, "User ID cannot be empty", Codes.INVALID_USERNAME)

        if localpart[0] == "_":
            raise SynapseError(
                400, "User ID may not begin with _", Codes.INVALID_USERNAME
            )

        user = UserID(localpart, self.hs.hostname)
        user_id = user.to_string()

        if assigned_user_id:
            if user_id == assigned_user_id:
                return
            else:
                raise SynapseError(
                    400,
                    "A different user ID has already been registered for this session",
                )

        self.check_user_id_not_appservice_exclusive(user_id)

        if len(user_id) > MAX_USERID_LENGTH:
            raise SynapseError(
                400,
                "User ID may not be longer than %s characters" % (MAX_USERID_LENGTH,),
                Codes.INVALID_USERNAME,
            )

        users = yield self.store.get_users_by_id_case_insensitive(user_id)
        if users:
            if not guest_access_token:
                raise SynapseError(
                    400, "User ID already taken.", errcode=Codes.USER_IN_USE
                )
            user_data = yield self.auth.get_user_by_access_token(guest_access_token)
            if not user_data["is_guest"] or user_data["user"].localpart != localpart:
                raise AuthError(
                    403,
                    "Cannot register taken user ID without valid guest "
                    "credentials for that user.",
                    errcode=Codes.FORBIDDEN,
                )

    @defer.inlineCallbacks
    def register_user(
        self,
        localpart=None,
        password_hash=None,
        guest_access_token=None,
        make_guest=False,
        admin=False,
        threepid=None,
        user_type=None,
        default_display_name=None,
        address=None,
        bind_emails=[],
    ):
        """Registers a new client on the server.

        Args:
            localpart: The local part of the user ID to register. If None,
              one will be generated.
            password_hash (str|None): The hashed password to assign to this user so they can
              login again. This can be None which means they cannot login again
              via a password (e.g. the user is an application service user).
            user_type (str|None): type of user. One of the values from
              api.constants.UserTypes, or None for a normal user.
            default_display_name (unicode|None): if set, the new user's displayname
              will be set to this. Defaults to 'localpart'.
            address (str|None): the IP address used to perform the registration.
            bind_emails (List[str]): list of emails to bind to this account.
        Returns:
            Deferred[str]: user_id
        Raises:
            SynapseError if there was a problem registering.
        """
        yield self.check_registration_ratelimit(address)

        yield self.auth.check_auth_blocking(threepid=threepid)

        if localpart is not None:
            yield self.check_username(localpart, guest_access_token=guest_access_token)

            was_guest = guest_access_token is not None

            if not was_guest:
                try:
                    int(localpart)
                    raise SynapseError(
                        400, "Numeric user IDs are reserved for guest users."
                    )
                except ValueError:
                    pass

            user = UserID(localpart, self.hs.hostname)
            user_id = user.to_string()

            if was_guest:
                # If the user was a guest then they already have a profile
                default_display_name = None

            elif default_display_name is None:
                default_display_name = localpart

            yield self.register_with_store(
                user_id=user_id,
                password_hash=password_hash,
                was_guest=was_guest,
                make_guest=make_guest,
                create_profile_with_displayname=default_display_name,
                admin=admin,
                user_type=user_type,
                address=address,
            )

            if default_display_name:
                yield self.profile_handler.set_displayname(
                    user, None, default_display_name, by_admin=True
                )

            if self.hs.config.user_directory_search_all_users:
                profile = yield self.store.get_profileinfo(localpart)
                yield self.user_directory_handler.handle_local_profile_change(
                    user_id, profile
                )

        else:
            # autogen a sequential user ID
            fail_count = 0
            user = None
            while not user:
                # Fail after being unable to find a suitable ID a few times
                if fail_count > 10:
                    raise SynapseError(500, "Unable to find a suitable guest user ID")

                localpart = yield self._generate_user_id()
                user = UserID(localpart, self.hs.hostname)
                user_id = user.to_string()
                yield self.check_user_id_not_appservice_exclusive(user_id)
                if default_display_name is None:
                    default_display_name = localpart
                try:
                    yield self.register_with_store(
                        user_id=user_id,
                        password_hash=password_hash,
                        make_guest=make_guest,
                        create_profile_with_displayname=default_display_name,
                        address=address,
                    )

                    yield self.profile_handler.set_displayname(
                        user, None, default_display_name, by_admin=True
                    )

                    # Successfully registered
                    break
                except SynapseError:
                    # if user id is taken, just generate another
                    user = None
                    user_id = None
                    fail_count += 1

        if not self.hs.config.user_consent_at_registration:
            yield defer.ensureDeferred(self._auto_join_rooms(user_id))
        else:
            logger.info(
                "Skipping auto-join for %s because consent is required at registration",
                user_id,
            )

        # Bind any specified emails to this account
        current_time = self.hs.get_clock().time_msec()
        for email in bind_emails:
            # generate threepid dict
            threepid_dict = {
                "medium": "email",
                "address": email,
                "validated_at": current_time,
            }

            # Bind email to new account
            yield self.register_email_threepid(user_id, threepid_dict, None)

        # Prevent the new user from showing up in the user directory if the server
        # mandates it.
        if not self._show_in_user_directory:
            yield self.store.add_account_data_for_user(
                user_id, "im.vector.hide_profile", {"hide_profile": True}
            )
            yield self.profile_handler.set_active(user, False, True)

        return user_id

    async def _auto_join_rooms(self, user_id):
        """Automatically joins users to auto join rooms - creating the room in the first place
        if the user is the first to be created.

        Args:
            user_id(str): The user to join
        """
        # auto-join the user to any rooms we're supposed to dump them into
        fake_requester = create_requester(user_id)

        # try to create the room if we're the first real user on the server. Note
        # that an auto-generated support or bot user is not a real user and will never be
        # the user to create the room
        should_auto_create_rooms = False
        is_real_user = await self.store.is_real_user(user_id)
        if self.hs.config.autocreate_auto_join_rooms and is_real_user:
            count = await self.store.count_real_users()
            should_auto_create_rooms = count == 1
        for r in self.hs.config.auto_join_rooms:
            logger.info("Auto-joining %s to %s", user_id, r)
            try:
                if should_auto_create_rooms:
                    room_alias = RoomAlias.from_string(r)
                    if self.hs.hostname != room_alias.domain:
                        logger.warning(
                            "Cannot create room alias %s, "
                            "it does not match server domain",
                            r,
                        )
                    else:
                        # create room expects the localpart of the room alias
                        room_alias_localpart = room_alias.localpart

                        # getting the RoomCreationHandler during init gives a dependency
                        # loop
                        await self.hs.get_room_creation_handler().create_room(
                            fake_requester,
                            config={
                                "preset": "public_chat",
                                "room_alias_name": room_alias_localpart,
                            },
                            ratelimit=False,
                        )
                else:
                    await self._join_user_to_room(fake_requester, r)
            except ConsentNotGivenError as e:
                # Technically not necessary to pull out this error though
                # moving away from bare excepts is a good thing to do.
                logger.error("Failed to join new user to %r: %r", r, e)
            except Exception as e:
                logger.error("Failed to join new user to %r: %r", r, e)

    async def post_consent_actions(self, user_id):
        """A series of registration actions that can only be carried out once consent
        has been granted

        Args:
            user_id (str): The user to join
        """
        await self._auto_join_rooms(user_id)

    @defer.inlineCallbacks
    def appservice_register(self, user_localpart, as_token, password, display_name):
        # FIXME: this should be factored out and merged with normal register()

        user = UserID(user_localpart, self.hs.hostname)
        user_id = user.to_string()
        service = self.store.get_app_service_by_token(as_token)
        if not service:
            raise AuthError(403, "Invalid application service token.")
        if not service.is_interested_in_user(user_id):
            raise SynapseError(
                400,
                "Invalid user localpart for this application service.",
                errcode=Codes.EXCLUSIVE,
            )

        service_id = service.id if service.is_exclusive_user(user_id) else None

        yield self.check_user_id_not_appservice_exclusive(
            user_id, allowed_appservice=service
        )

        password_hash = ""
        if password:
            password_hash = yield self._auth_handler().hash(password)

        display_name = display_name or user.localpart

        yield self.register_with_store(
            user_id=user_id,
            password_hash=password_hash,
            appservice_id=service_id,
            create_profile_with_displayname=display_name,
        )

        yield self.profile_handler.set_displayname(
            user, None, display_name, by_admin=True
        )

        if self.hs.config.user_directory_search_all_users:
            profile = yield self.store.get_profileinfo(user_localpart)
            yield self.user_directory_handler.handle_local_profile_change(
                user_id, profile
            )

        return user_id

    def check_user_id_not_appservice_exclusive(self, user_id, allowed_appservice=None):
        # don't allow people to register the server notices mxid
        if self._server_notices_mxid is not None:
            if user_id == self._server_notices_mxid:
                raise SynapseError(
                    400, "This user ID is reserved.", errcode=Codes.EXCLUSIVE
                )

        # valid user IDs must not clash with any user ID namespaces claimed by
        # application services.
        services = self.store.get_app_services()
        interested_services = [
            s
            for s in services
            if s.is_interested_in_user(user_id) and s != allowed_appservice
        ]
        for service in interested_services:
            if service.is_exclusive_user(user_id):
                raise SynapseError(
                    400,
                    "This user ID is reserved by an application service.",
                    errcode=Codes.EXCLUSIVE,
                )

    @defer.inlineCallbacks
    def shadow_register(self, localpart, display_name, auth_result, params):
        """Invokes the current registration on another server, using
        shared secret registration, passing in any auth_results from
        other registration UI auth flows (e.g. validated 3pids)
        Useful for setting up shadow/backup accounts on a parallel deployment.
        """

        # TODO: retries
        shadow_hs_url = self.hs.config.shadow_server.get("hs_url")
        as_token = self.hs.config.shadow_server.get("as_token")

        yield self.http_client.post_json_get_json(
            "%s/_matrix/client/r0/register?access_token=%s" % (shadow_hs_url, as_token),
            {
                # XXX: auth_result is an unspecified extension for shadow registration
                "auth_result": auth_result,
                # XXX: another unspecified extension for shadow registration to ensure
                # that the displayname is correctly set by the masters erver
                "display_name": display_name,
                "username": localpart,
                "password": params.get("password"),
                "bind_msisdn": params.get("bind_msisdn"),
                "device_id": params.get("device_id"),
                "initial_device_display_name": params.get(
                    "initial_device_display_name"
                ),
                "inhibit_login": False,
                "access_token": as_token,
            },
        )

    @defer.inlineCallbacks
    def _generate_user_id(self):
        if self._next_generated_user_id is None:
            with (yield self._generate_user_id_linearizer.queue(())):
                if self._next_generated_user_id is None:
                    self._next_generated_user_id = (
                        yield self.store.find_next_generated_user_id_localpart()
                    )

        id = self._next_generated_user_id
        self._next_generated_user_id += 1
        return str(id)

    async def _join_user_to_room(self, requester, room_identifier):
        room_member_handler = self.hs.get_room_member_handler()
        if RoomID.is_valid(room_identifier):
            room_id = room_identifier
        elif RoomAlias.is_valid(room_identifier):
            room_alias = RoomAlias.from_string(room_identifier)
            room_id, remote_room_hosts = await room_member_handler.lookup_room_alias(
                room_alias
            )
            room_id = room_id.to_string()
        else:
            raise SynapseError(
                400, "%s was not legal room ID or room alias" % (room_identifier,)
            )

        await room_member_handler.update_membership(
            requester=requester,
            target=requester.user,
            room_id=room_id,
            remote_room_hosts=remote_room_hosts,
            action="join",
            ratelimit=False,
        )

    def check_registration_ratelimit(self, address):
        """A simple helper method to check whether the registration rate limit has been hit
        for a given IP address

        Args:
            address (str|None): the IP address used to perform the registration. If this is
                None, no ratelimiting will be performed.

        Raises:
            LimitExceededError: If the rate limit has been exceeded.
        """
        if not address:
            return

        time_now = self.clock.time()

        self.ratelimiter.ratelimit(
            address,
            time_now_s=time_now,
            rate_hz=self.hs.config.rc_registration.per_second,
            burst_count=self.hs.config.rc_registration.burst_count,
        )

    def register_with_store(
        self,
        user_id,
        password_hash=None,
        was_guest=False,
        make_guest=False,
        appservice_id=None,
        create_profile_with_displayname=None,
        admin=False,
        user_type=None,
        address=None,
    ):
        """Register user in the datastore.

        Args:
            user_id (str): The desired user ID to register.
            password_hash (str|None): Optional. The password hash for this user.
            was_guest (bool): Optional. Whether this is a guest account being
                upgraded to a non-guest account.
            make_guest (boolean): True if the the new user should be guest,
                false to add a regular user account.
            appservice_id (str|None): The ID of the appservice registering the user.
            create_profile_with_displayname (unicode|None): Optionally create a
                profile for the user, setting their displayname to the given value
            admin (boolean): is an admin user?
            user_type (str|None): type of user. One of the values from
                api.constants.UserTypes, or None for a normal user.
            address (str|None): the IP address used to perform the registration.

        Returns:
            Deferred
        """
        if self.hs.config.worker_app:
            return self._register_client(
                user_id=user_id,
                password_hash=password_hash,
                was_guest=was_guest,
                make_guest=make_guest,
                appservice_id=appservice_id,
                create_profile_with_displayname=create_profile_with_displayname,
                admin=admin,
                user_type=user_type,
                address=address,
            )
        else:
            return self.store.register_user(
                user_id=user_id,
                password_hash=password_hash,
                was_guest=was_guest,
                make_guest=make_guest,
                appservice_id=appservice_id,
                create_profile_with_displayname=create_profile_with_displayname,
                admin=admin,
                user_type=user_type,
            )

    @defer.inlineCallbacks
    def register_device(self, user_id, device_id, initial_display_name, is_guest=False):
        """Register a device for a user and generate an access token.

        The access token will be limited by the homeserver's session_lifetime config.

        Args:
            user_id (str): full canonical @user:id
            device_id (str|None): The device ID to check, or None to generate
                a new one.
            initial_display_name (str|None): An optional display name for the
                device.
            is_guest (bool): Whether this is a guest account

        Returns:
            defer.Deferred[tuple[str, str]]: Tuple of device ID and access token
        """

        if self.hs.config.worker_app:
            r = yield self._register_device_client(
                user_id=user_id,
                device_id=device_id,
                initial_display_name=initial_display_name,
                is_guest=is_guest,
            )
            return r["device_id"], r["access_token"]

        valid_until_ms = None
        if self.session_lifetime is not None:
            if is_guest:
                raise Exception(
                    "session_lifetime is not currently implemented for guest access"
                )
            valid_until_ms = self.clock.time_msec() + self.session_lifetime

        device_id = yield self.device_handler.check_device_registered(
            user_id, device_id, initial_display_name
        )
        if is_guest:
            assert valid_until_ms is None
            access_token = self.macaroon_gen.generate_access_token(
                user_id, ["guest = true"]
            )
        else:
            access_token = yield defer.ensureDeferred(
                self._auth_handler.get_access_token_for_user_id(
                    user_id, device_id=device_id, valid_until_ms=valid_until_ms
                )
            )

        return (device_id, access_token)

<<<<<<< HEAD
    @defer.inlineCallbacks
    def post_registration_actions(
        self, user_id, auth_result, access_token,
    ):
=======
    async def post_registration_actions(self, user_id, auth_result, access_token):
>>>>>>> 45c8b1c6
        """A user has completed registration

        Args:
            user_id (str): The user ID that consented
            auth_result (dict): The authenticated credentials of the newly
                registered user.
            access_token (str|None): The access token of the newly logged in
                device, or None if `inhibit_login` enabled.
        """
        if self.hs.config.worker_app:
            await self._post_registration_client(
                user_id=user_id, auth_result=auth_result, access_token=access_token
            )
            return

        if auth_result and LoginType.EMAIL_IDENTITY in auth_result:
            threepid = auth_result[LoginType.EMAIL_IDENTITY]
            # Necessary due to auth checks prior to the threepid being
            # written to the db
            if is_threepid_reserved(
                self.hs.config.mau_limits_reserved_threepids, threepid
            ):
                await self.store.upsert_monthly_active_user(user_id)

<<<<<<< HEAD
            yield self.register_email_threepid(user_id, threepid, access_token)

            if self.hs.config.account_threepid_delegate_email:
                # Bind the 3PID to the identity server
                logger.debug(
                    "Binding email to %s on id_server %s",
                    user_id,
                    self.hs.config.account_threepid_delegate_email,
                )
                threepid_creds = threepid["threepid_creds"]

                # Remove the protocol scheme before handling to `bind_threepid`
                # `bind_threepid` will add https:// to it, so this restricts
                # account_threepid_delegate.email to https:// addresses only
                # We assume this is always the case for dinsic however.
                if self.hs.config.account_threepid_delegate_email.startswith(
                    "https://"
                ):
                    id_server = self.hs.config.account_threepid_delegate_email[8:]
                else:
                    # Must start with http:// instead
                    id_server = self.hs.config.account_threepid_delegate_email[7:]

                yield self.identity_handler.bind_threepid(
                    threepid_creds["client_secret"],
                    threepid_creds["sid"],
                    user_id,
                    id_server,
                    threepid_creds.get("id_access_token"),
                )
=======
            await self._register_email_threepid(user_id, threepid, access_token)
>>>>>>> 45c8b1c6

        if auth_result and LoginType.MSISDN in auth_result:
            threepid = auth_result[LoginType.MSISDN]
            await self._register_msisdn_threepid(user_id, threepid)

        if auth_result and LoginType.TERMS in auth_result:
            await self._on_user_consented(user_id, self.hs.config.user_consent_version)

    async def _on_user_consented(self, user_id, consent_version):
        """A user consented to the terms on registration

        Args:
            user_id (str): The user ID that consented.
            consent_version (str): version of the policy the user has
                consented to.
        """
        logger.info("%s has consented to the privacy policy", user_id)
        await self.store.user_set_consent_version(user_id, consent_version)
        await self.post_consent_actions(user_id)

    @defer.inlineCallbacks
    def register_email_threepid(self, user_id, threepid, token):
        """Add an email address as a 3pid identifier

        Also adds an email pusher for the email address, if configured in the
        HS config

        Must be called on master.

        Args:
            user_id (str): id of user
            threepid (object): m.login.email.identity auth response
            token (str|None): access_token for the user, or None if not logged
                in.
        Returns:
            defer.Deferred:
        """
        reqd = ("medium", "address", "validated_at")
        if any(x not in threepid for x in reqd):
            # This will only happen if the ID server returns a malformed response
            logger.info("Can't add incomplete 3pid")
            return

        yield defer.ensureDeferred(
            self._auth_handler.add_threepid(
                user_id,
                threepid["medium"],
                threepid["address"],
                threepid["validated_at"],
            )
        )

        # And we add an email pusher for them by default, but only
        # if email notifications are enabled (so people don't start
        # getting mail spam where they weren't before if email
        # notifs are set up on a homeserver)
        if (
            self.hs.config.email_enable_notifs
            and self.hs.config.email_notif_for_new_users
            and token
        ):
            # Pull the ID of the access token back out of the db
            # It would really make more sense for this to be passed
            # up when the access token is saved, but that's quite an
            # invasive change I'd rather do separately.
            user_tuple = yield self.store.get_user_by_access_token(token)
            token_id = user_tuple["token_id"]

            yield self.pusher_pool.add_pusher(
                user_id=user_id,
                access_token=token_id,
                kind="email",
                app_id="m.email",
                app_display_name="Email Notifications",
                device_display_name=threepid["address"],
                pushkey=threepid["address"],
                lang=None,  # We don't know a user's language here
                data={},
            )

    @defer.inlineCallbacks
    def _register_msisdn_threepid(self, user_id, threepid):
        """Add a phone number as a 3pid identifier

        Must be called on master.

        Args:
            user_id (str): id of user
            threepid (object): m.login.msisdn auth response
        Returns:
            defer.Deferred:
        """
        try:
            assert_params_in_dict(threepid, ["medium", "address", "validated_at"])
        except SynapseError as ex:
            if ex.errcode == Codes.MISSING_PARAM:
                # This will only happen if the ID server returns a malformed response
                logger.info("Can't add incomplete 3pid")
                return None
            raise

        yield defer.ensureDeferred(
            self._auth_handler.add_threepid(
                user_id,
                threepid["medium"],
                threepid["address"],
                threepid["validated_at"],
            )
        )<|MERGE_RESOLUTION|>--- conflicted
+++ resolved
@@ -204,9 +204,9 @@
             )
 
             if default_display_name:
-                yield self.profile_handler.set_displayname(
+                yield defer.ensureDeferred(self.profile_handler.set_displayname(
                     user, None, default_display_name, by_admin=True
-                )
+                ))
 
             if self.hs.config.user_directory_search_all_users:
                 profile = yield self.store.get_profileinfo(localpart)
@@ -238,9 +238,9 @@
                         address=address,
                     )
 
-                    yield self.profile_handler.set_displayname(
+                    yield defer.ensureDeferred(self.profile_handler.set_displayname(
                         user, None, default_display_name, by_admin=True
-                    )
+                    ))
 
                     # Successfully registered
                     break
@@ -343,7 +343,7 @@
         await self._auto_join_rooms(user_id)
 
     @defer.inlineCallbacks
-    def appservice_register(self, user_localpart, as_token, password, display_name):
+    def appservice_register(self, user_localpart, as_token, password_hash, display_name):
         # FIXME: this should be factored out and merged with normal register()
 
         user = UserID(user_localpart, self.hs.hostname)
@@ -364,10 +364,6 @@
             user_id, allowed_appservice=service
         )
 
-        password_hash = ""
-        if password:
-            password_hash = yield self._auth_handler().hash(password)
-
         display_name = display_name or user.localpart
 
         yield self.register_with_store(
@@ -377,9 +373,9 @@
             create_profile_with_displayname=display_name,
         )
 
-        yield self.profile_handler.set_displayname(
+        yield defer.ensureDeferred(self.profile_handler.set_displayname(
             user, None, display_name, by_admin=True
-        )
+        ))
 
         if self.hs.config.user_directory_search_all_users:
             profile = yield self.store.get_profileinfo(user_localpart)
@@ -613,14 +609,7 @@
 
         return (device_id, access_token)
 
-<<<<<<< HEAD
-    @defer.inlineCallbacks
-    def post_registration_actions(
-        self, user_id, auth_result, access_token,
-    ):
-=======
     async def post_registration_actions(self, user_id, auth_result, access_token):
->>>>>>> 45c8b1c6
         """A user has completed registration
 
         Args:
@@ -645,8 +634,7 @@
             ):
                 await self.store.upsert_monthly_active_user(user_id)
 
-<<<<<<< HEAD
-            yield self.register_email_threepid(user_id, threepid, access_token)
+            await self.register_email_threepid(user_id, threepid, access_token)
 
             if self.hs.config.account_threepid_delegate_email:
                 # Bind the 3PID to the identity server
@@ -669,16 +657,13 @@
                     # Must start with http:// instead
                     id_server = self.hs.config.account_threepid_delegate_email[7:]
 
-                yield self.identity_handler.bind_threepid(
+                await self.identity_handler.bind_threepid(
                     threepid_creds["client_secret"],
                     threepid_creds["sid"],
                     user_id,
                     id_server,
                     threepid_creds.get("id_access_token"),
                 )
-=======
-            await self._register_email_threepid(user_id, threepid, access_token)
->>>>>>> 45c8b1c6
 
         if auth_result and LoginType.MSISDN in auth_result:
             threepid = auth_result[LoginType.MSISDN]
