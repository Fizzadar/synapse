--- conflicted
+++ resolved
@@ -70,12 +70,9 @@
         self.clock = hs.get_clock()
         self.spam_checker = hs.get_spam_checker()
         self._server_notices_mxid = self.config.server_notices_mxid
-<<<<<<< HEAD
         self.rewrite_identity_server_urls = self.config.rewrite_identity_server_urls
-=======
         self._enable_lookup = hs.config.enable_3pid_lookup
         self.allow_per_room_profiles = self.config.allow_per_room_profiles
->>>>>>> 8f9ce1a8
 
         # This is only used to get at ratelimit function, and
         # maybe_kick_guest_users. It's fine there are multiple of these as
