# -*- coding: utf-8 -*-
# Copyright 2014-2016 OpenMarket Ltd
# Copyright 2017-2018 New Vector Ltd
# Copyright 2019 The Matrix.org Foundation C.I.C.
#
# Licensed under the Apache License, Version 2.0 (the "License");
# you may not use this file except in compliance with the License.
# You may obtain a copy of the License at
#
#     http://www.apache.org/licenses/LICENSE-2.0
#
# Unless required by applicable law or agreed to in writing, software
# distributed under the License is distributed on an "AS IS" BASIS,
# WITHOUT WARRANTIES OR CONDITIONS OF ANY KIND, either express or implied.
# See the License for the specific language governing permissions and
# limitations under the License.

"""Contains handlers for federation events."""

import itertools
import logging
from collections.abc import Container
from http import HTTPStatus
from typing import Dict, Iterable, List, Optional, Sequence, Tuple, Union

import attr
from signedjson.key import decode_verify_key_bytes
from signedjson.sign import verify_signed_json
from unpaddedbase64 import decode_base64

from twisted.internet import defer

from synapse import event_auth
from synapse.api.constants import (
    EventTypes,
    Membership,
    RejectedReason,
    RoomEncryptionAlgorithms,
)
from synapse.api.errors import (
    AuthError,
    CodeMessageException,
    Codes,
    FederationDeniedError,
    FederationError,
    HttpResponseException,
    NotFoundError,
    RequestSendFailed,
    SynapseError,
)
from synapse.api.room_versions import KNOWN_ROOM_VERSIONS, RoomVersion, RoomVersions
from synapse.crypto.event_signing import compute_event_signature
from synapse.event_auth import auth_types_for_event
from synapse.events import EventBase
from synapse.events.snapshot import EventContext
from synapse.events.validator import EventValidator
from synapse.handlers._base import BaseHandler
from synapse.logging.context import (
    make_deferred_yieldable,
    nested_logging_context,
    preserve_fn,
    run_in_background,
)
from synapse.logging.utils import log_function
from synapse.metrics.background_process_metrics import run_as_background_process
from synapse.replication.http.devices import ReplicationUserDevicesResyncRestServlet
from synapse.replication.http.federation import (
    ReplicationCleanRoomRestServlet,
    ReplicationFederationSendEventsRestServlet,
    ReplicationStoreRoomOnInviteRestServlet,
)
from synapse.replication.http.membership import ReplicationUserJoinedLeftRoomRestServlet
from synapse.state import StateResolutionStore, resolve_events_with_store
from synapse.storage.databases.main.events_worker import EventRedactBehaviour
from synapse.types import JsonDict, StateMap, UserID, get_domain_from_id
from synapse.util.async_helpers import Linearizer, concurrently_execute
from synapse.util.distributor import user_joined_room
from synapse.util.retryutils import NotRetryingDestination
from synapse.util.stringutils import shortstr
from synapse.visibility import filter_events_for_server

logger = logging.getLogger(__name__)


@attr.s
class _NewEventInfo:
    """Holds information about a received event, ready for passing to _handle_new_events

    Attributes:
        event: the received event

        state: the state at that event

        auth_events: the auth_event map for that event
    """

    event = attr.ib(type=EventBase)
    state = attr.ib(type=Optional[Sequence[EventBase]], default=None)
    auth_events = attr.ib(type=Optional[StateMap[EventBase]], default=None)


class FederationHandler(BaseHandler):
    """Handles events that originated from federation.
        Responsible for:
        a) handling received Pdus before handing them on as Events to the rest
        of the homeserver (including auth and state conflict resoultion)
        b) converting events that were produced by local clients that may need
        to be sent to remote homeservers.
        c) doing the necessary dances to invite remote users and join remote
        rooms.
    """

    def __init__(self, hs):
        super(FederationHandler, self).__init__(hs)

        self.hs = hs

        self.store = hs.get_datastore()
        self.storage = hs.get_storage()
        self.state_store = self.storage.state
        self.federation_client = hs.get_federation_client()
        self.state_handler = hs.get_state_handler()
        self.server_name = hs.hostname
        self.keyring = hs.get_keyring()
        self.action_generator = hs.get_action_generator()
        self.is_mine_id = hs.is_mine_id
        self.pusher_pool = hs.get_pusherpool()
        self.spam_checker = hs.get_spam_checker()
        self.event_creation_handler = hs.get_event_creation_handler()
        self._message_handler = hs.get_message_handler()
        self._server_notices_mxid = hs.config.server_notices_mxid
        self.config = hs.config
        self.http_client = hs.get_simple_http_client()
        self._instance_name = hs.get_instance_name()
        self._replication = hs.get_replication_data_handler()

        self._send_events = ReplicationFederationSendEventsRestServlet.make_client(hs)
        self._notify_user_membership_change = ReplicationUserJoinedLeftRoomRestServlet.make_client(
            hs
        )
        self._clean_room_for_join_client = ReplicationCleanRoomRestServlet.make_client(
            hs
        )

        if hs.config.worker_app:
            self._user_device_resync = ReplicationUserDevicesResyncRestServlet.make_client(
                hs
            )
            self._maybe_store_room_on_invite = ReplicationStoreRoomOnInviteRestServlet.make_client(
                hs
            )
        else:
            self._device_list_updater = hs.get_device_handler().device_list_updater
            self._maybe_store_room_on_invite = self.store.maybe_store_room_on_invite

        # When joining a room we need to queue any events for that room up
        self.room_queues = {}
        self._room_pdu_linearizer = Linearizer("fed_room_pdu")

        self.third_party_event_rules = hs.get_third_party_event_rules()

        self._ephemeral_messages_enabled = hs.config.enable_ephemeral_messages

    async def on_receive_pdu(self, origin, pdu, sent_to_us_directly=False) -> None:
        """ Process a PDU received via a federation /send/ transaction, or
        via backfill of missing prev_events

        Args:
            origin (str): server which initiated the /send/ transaction. Will
                be used to fetch missing events or state.
            pdu (FrozenEvent): received PDU
            sent_to_us_directly (bool): True if this event was pushed to us; False if
                we pulled it as the result of a missing prev_event.
        """

        room_id = pdu.room_id
        event_id = pdu.event_id

        logger.info("[%s %s] handling received PDU: %s", room_id, event_id, pdu)

        # We reprocess pdus when we have seen them only as outliers
        existing = await self.store.get_event(
            event_id, allow_none=True, allow_rejected=True
        )

        # FIXME: Currently we fetch an event again when we already have it
        # if it has been marked as an outlier.

        already_seen = existing and (
            not existing.internal_metadata.is_outlier()
            or pdu.internal_metadata.is_outlier()
        )
        if already_seen:
            logger.debug("[%s %s]: Already seen pdu", room_id, event_id)
            return

        # do some initial sanity-checking of the event. In particular, make
        # sure it doesn't have hundreds of prev_events or auth_events, which
        # could cause a huge state resolution or cascade of event fetches.
        try:
            self._sanity_check_event(pdu)
        except SynapseError as err:
            logger.warning(
                "[%s %s] Received event failed sanity checks", room_id, event_id
            )
            raise FederationError("ERROR", err.code, err.msg, affected=pdu.event_id)

        # If we are currently in the process of joining this room, then we
        # queue up events for later processing.
        if room_id in self.room_queues:
            logger.info(
                "[%s %s] Queuing PDU from %s for now: join in progress",
                room_id,
                event_id,
                origin,
            )
            self.room_queues[room_id].append((pdu, origin))
            return

        # If we're not in the room just ditch the event entirely. This is
        # probably an old server that has come back and thinks we're still in
        # the room (or we've been rejoined to the room by a state reset).
        #
        # Note that if we were never in the room then we would have already
        # dropped the event, since we wouldn't know the room version.
        is_in_room = await self.auth.check_host_in_room(room_id, self.server_name)
        if not is_in_room:
            logger.info(
                "[%s %s] Ignoring PDU from %s as we're not in the room",
                room_id,
                event_id,
                origin,
            )
            return None

        state = None

        # Get missing pdus if necessary.
        if not pdu.internal_metadata.is_outlier():
            # We only backfill backwards to the min depth.
            min_depth = await self.get_min_depth_for_context(pdu.room_id)

            logger.debug("[%s %s] min_depth: %d", room_id, event_id, min_depth)

            prevs = set(pdu.prev_event_ids())
            seen = await self.store.have_events_in_timeline(prevs)

            if min_depth is not None and pdu.depth < min_depth:
                # This is so that we don't notify the user about this
                # message, to work around the fact that some events will
                # reference really really old events we really don't want to
                # send to the clients.
                pdu.internal_metadata.outlier = True
            elif min_depth is not None and pdu.depth > min_depth:
                missing_prevs = prevs - seen
                if sent_to_us_directly and missing_prevs:
                    # If we're missing stuff, ensure we only fetch stuff one
                    # at a time.
                    logger.info(
                        "[%s %s] Acquiring room lock to fetch %d missing prev_events: %s",
                        room_id,
                        event_id,
                        len(missing_prevs),
                        shortstr(missing_prevs),
                    )
                    with (await self._room_pdu_linearizer.queue(pdu.room_id)):
                        logger.info(
                            "[%s %s] Acquired room lock to fetch %d missing prev_events",
                            room_id,
                            event_id,
                            len(missing_prevs),
                        )

                        try:
                            await self._get_missing_events_for_pdu(
                                origin, pdu, prevs, min_depth
                            )
                        except Exception as e:
                            raise Exception(
                                "Error fetching missing prev_events for %s: %s"
                                % (event_id, e)
                            )

                        # Update the set of things we've seen after trying to
                        # fetch the missing stuff
                        seen = await self.store.have_events_in_timeline(prevs)

                        if not prevs - seen:
                            logger.info(
                                "[%s %s] Found all missing prev_events",
                                room_id,
                                event_id,
                            )
                elif missing_prevs:
                    logger.info(
                        "[%s %s] Not recursively fetching %d missing prev_events: %s",
                        room_id,
                        event_id,
                        len(missing_prevs),
                        shortstr(missing_prevs),
                    )

            if prevs - seen:
                # We've still not been able to get all of the prev_events for this event.
                #
                # In this case, we need to fall back to asking another server in the
                # federation for the state at this event. That's ok provided we then
                # resolve the state against other bits of the DAG before using it (which
                # will ensure that you can't just take over a room by sending an event,
                # withholding its prev_events, and declaring yourself to be an admin in
                # the subsequent state request).
                #
                # Now, if we're pulling this event as a missing prev_event, then clearly
                # this event is not going to become the only forward-extremity and we are
                # guaranteed to resolve its state against our existing forward
                # extremities, so that should be fine.
                #
                # On the other hand, if this event was pushed to us, it is possible for
                # it to become the only forward-extremity in the room, and we would then
                # trust its state to be the state for the whole room. This is very bad.
                # Further, if the event was pushed to us, there is no excuse for us not to
                # have all the prev_events. We therefore reject any such events.
                #
                # XXX this really feels like it could/should be merged with the above,
                # but there is an interaction with min_depth that I'm not really
                # following.

                if sent_to_us_directly:
                    logger.warning(
                        "[%s %s] Rejecting: failed to fetch %d prev events: %s",
                        room_id,
                        event_id,
                        len(prevs - seen),
                        shortstr(prevs - seen),
                    )
                    raise FederationError(
                        "ERROR",
                        403,
                        (
                            "Your server isn't divulging details about prev_events "
                            "referenced in this event."
                        ),
                        affected=pdu.event_id,
                    )

                # Calculate the state after each of the previous events, and
                # resolve them to find the correct state at the current event.
                event_map = {event_id: pdu}
                try:
                    # Get the state of the events we know about
                    ours = await self.state_store.get_state_groups_ids(room_id, seen)

                    # state_maps is a list of mappings from (type, state_key) to event_id
                    state_maps = list(ours.values())  # type: List[StateMap[str]]

                    # we don't need this any more, let's delete it.
                    del ours

                    # Ask the remote server for the states we don't
                    # know about
                    for p in prevs - seen:
                        logger.info(
                            "[%s %s] Requesting state at missing prev_event %s",
                            room_id,
                            event_id,
                            p,
                        )

                        with nested_logging_context(p):
                            # note that if any of the missing prevs share missing state or
                            # auth events, the requests to fetch those events are deduped
                            # by the get_pdu_cache in federation_client.
                            (remote_state, _,) = await self._get_state_for_room(
                                origin, room_id, p, include_event_in_state=True
                            )

                            remote_state_map = {
                                (x.type, x.state_key): x.event_id for x in remote_state
                            }
                            state_maps.append(remote_state_map)

                            for x in remote_state:
                                event_map[x.event_id] = x

                    room_version = await self.store.get_room_version_id(room_id)
                    state_map = await resolve_events_with_store(
                        self.clock,
                        room_id,
                        room_version,
                        state_maps,
                        event_map,
                        state_res_store=StateResolutionStore(self.store),
                    )

                    # We need to give _process_received_pdu the actual state events
                    # rather than event ids, so generate that now.

                    # First though we need to fetch all the events that are in
                    # state_map, so we can build up the state below.
                    evs = await self.store.get_events(
                        list(state_map.values()), get_prev_content=False,
                    )
                    event_map.update(evs)

                    state = [event_map[e] for e in state_map.values()]
                except Exception:
                    logger.warning(
                        "[%s %s] Error attempting to resolve state at missing "
                        "prev_events",
                        room_id,
                        event_id,
                        exc_info=True,
                    )
                    raise FederationError(
                        "ERROR",
                        403,
                        "We can't get valid state history.",
                        affected=event_id,
                    )

        await self._process_received_pdu(origin, pdu, state=state)

    async def _get_missing_events_for_pdu(self, origin, pdu, prevs, min_depth):
        """
        Args:
            origin (str): Origin of the pdu. Will be called to get the missing events
            pdu: received pdu
            prevs (set(str)): List of event ids which we are missing
            min_depth (int): Minimum depth of events to return.
        """

        room_id = pdu.room_id
        event_id = pdu.event_id

        seen = await self.store.have_events_in_timeline(prevs)

        if not prevs - seen:
            return

        latest = await self.store.get_latest_event_ids_in_room(room_id)

        # We add the prev events that we have seen to the latest
        # list to ensure the remote server doesn't give them to us
        latest = set(latest)
        latest |= seen

        logger.info(
            "[%s %s]: Requesting missing events between %s and %s",
            room_id,
            event_id,
            shortstr(latest),
            event_id,
        )

        # XXX: we set timeout to 10s to help workaround
        # https://github.com/matrix-org/synapse/issues/1733.
        # The reason is to avoid holding the linearizer lock
        # whilst processing inbound /send transactions, causing
        # FDs to stack up and block other inbound transactions
        # which empirically can currently take up to 30 minutes.
        #
        # N.B. this explicitly disables retry attempts.
        #
        # N.B. this also increases our chances of falling back to
        # fetching fresh state for the room if the missing event
        # can't be found, which slightly reduces our security.
        # it may also increase our DAG extremity count for the room,
        # causing additional state resolution?  See #1760.
        # However, fetching state doesn't hold the linearizer lock
        # apparently.
        #
        # see https://github.com/matrix-org/synapse/pull/1744
        #
        # ----
        #
        # Update richvdh 2018/09/18: There are a number of problems with timing this
        # request out agressively on the client side:
        #
        # - it plays badly with the server-side rate-limiter, which starts tarpitting you
        #   if you send too many requests at once, so you end up with the server carefully
        #   working through the backlog of your requests, which you have already timed
        #   out.
        #
        # - for this request in particular, we now (as of
        #   https://github.com/matrix-org/synapse/pull/3456) reject any PDUs where the
        #   server can't produce a plausible-looking set of prev_events - so we becone
        #   much more likely to reject the event.
        #
        # - contrary to what it says above, we do *not* fall back to fetching fresh state
        #   for the room if get_missing_events times out. Rather, we give up processing
        #   the PDU whose prevs we are missing, which then makes it much more likely that
        #   we'll end up back here for the *next* PDU in the list, which exacerbates the
        #   problem.
        #
        # - the agressive 10s timeout was introduced to deal with incoming federation
        #   requests taking 8 hours to process. It's not entirely clear why that was going
        #   on; certainly there were other issues causing traffic storms which are now
        #   resolved, and I think in any case we may be more sensible about our locking
        #   now. We're *certainly* more sensible about our logging.
        #
        # All that said: Let's try increasing the timout to 60s and see what happens.

        try:
            missing_events = await self.federation_client.get_missing_events(
                origin,
                room_id,
                earliest_events_ids=list(latest),
                latest_events=[pdu],
                limit=10,
                min_depth=min_depth,
                timeout=60000,
            )
        except (RequestSendFailed, HttpResponseException, NotRetryingDestination) as e:
            # We failed to get the missing events, but since we need to handle
            # the case of `get_missing_events` not returning the necessary
            # events anyway, it is safe to simply log the error and continue.
            logger.warning(
                "[%s %s]: Failed to get prev_events: %s", room_id, event_id, e
            )
            return

        logger.info(
            "[%s %s]: Got %d prev_events: %s",
            room_id,
            event_id,
            len(missing_events),
            shortstr(missing_events),
        )

        # We want to sort these by depth so we process them and
        # tell clients about them in order.
        missing_events.sort(key=lambda x: x.depth)

        for ev in missing_events:
            logger.info(
                "[%s %s] Handling received prev_event %s",
                room_id,
                event_id,
                ev.event_id,
            )
            with nested_logging_context(ev.event_id):
                try:
                    await self.on_receive_pdu(origin, ev, sent_to_us_directly=False)
                except FederationError as e:
                    if e.code == 403:
                        logger.warning(
                            "[%s %s] Received prev_event %s failed history check.",
                            room_id,
                            event_id,
                            ev.event_id,
                        )
                    else:
                        raise

    async def _get_state_for_room(
        self,
        destination: str,
        room_id: str,
        event_id: str,
        include_event_in_state: bool = False,
    ) -> Tuple[List[EventBase], List[EventBase]]:
        """Requests all of the room state at a given event from a remote homeserver.

        Args:
            destination: The remote homeserver to query for the state.
            room_id: The id of the room we're interested in.
            event_id: The id of the event we want the state at.
            include_event_in_state: if true, the event itself will be included in the
                returned state event list.

        Returns:
            A list of events in the state, possibly including the event itself, and
            a list of events in the auth chain for the given event.
        """
        (
            state_event_ids,
            auth_event_ids,
        ) = await self.federation_client.get_room_state_ids(
            destination, room_id, event_id=event_id
        )

        desired_events = set(state_event_ids + auth_event_ids)

        if include_event_in_state:
            desired_events.add(event_id)

        event_map = await self._get_events_from_store_or_dest(
            destination, room_id, desired_events
        )

        failed_to_fetch = desired_events - event_map.keys()
        if failed_to_fetch:
            logger.warning(
                "Failed to fetch missing state/auth events for %s %s",
                event_id,
                failed_to_fetch,
            )

        remote_state = [
            event_map[e_id] for e_id in state_event_ids if e_id in event_map
        ]

        if include_event_in_state:
            remote_event = event_map.get(event_id)
            if not remote_event:
                raise Exception("Unable to get missing prev_event %s" % (event_id,))
            if remote_event.is_state() and remote_event.rejected_reason is None:
                remote_state.append(remote_event)

        auth_chain = [event_map[e_id] for e_id in auth_event_ids if e_id in event_map]
        auth_chain.sort(key=lambda e: e.depth)

        return remote_state, auth_chain

    async def _get_events_from_store_or_dest(
        self, destination: str, room_id: str, event_ids: Iterable[str]
    ) -> Dict[str, EventBase]:
        """Fetch events from a remote destination, checking if we already have them.

        Persists any events we don't already have as outliers.

        If we fail to fetch any of the events, a warning will be logged, and the event
        will be omitted from the result. Likewise, any events which turn out not to
        be in the given room.

        This function *does not* automatically get missing auth events of the
        newly fetched events. Callers must include the full auth chain of
        of the missing events in the `event_ids` argument, to ensure that any
        missing auth events are correctly fetched.

        Returns:
            map from event_id to event
        """
        fetched_events = await self.store.get_events(event_ids, allow_rejected=True)

        missing_events = set(event_ids) - fetched_events.keys()

        if missing_events:
            logger.debug(
                "Fetching unknown state/auth events %s for room %s",
                missing_events,
                room_id,
            )

            await self._get_events_and_persist(
                destination=destination, room_id=room_id, events=missing_events
            )

            # we need to make sure we re-load from the database to get the rejected
            # state correct.
            fetched_events.update(
                (await self.store.get_events(missing_events, allow_rejected=True))
            )

        # check for events which were in the wrong room.
        #
        # this can happen if a remote server claims that the state or
        # auth_events at an event in room A are actually events in room B

        bad_events = [
            (event_id, event.room_id)
            for event_id, event in fetched_events.items()
            if event.room_id != room_id
        ]

        for bad_event_id, bad_room_id in bad_events:
            # This is a bogus situation, but since we may only discover it a long time
            # after it happened, we try our best to carry on, by just omitting the
            # bad events from the returned auth/state set.
            logger.warning(
                "Remote server %s claims event %s in room %s is an auth/state "
                "event in room %s",
                destination,
                bad_event_id,
                bad_room_id,
                room_id,
            )

            del fetched_events[bad_event_id]

        return fetched_events

    async def _process_received_pdu(
        self, origin: str, event: EventBase, state: Optional[Iterable[EventBase]],
    ):
        """ Called when we have a new pdu. We need to do auth checks and put it
        through the StateHandler.

        Args:
            origin: server sending the event

            event: event to be persisted

            state: Normally None, but if we are handling a gap in the graph
                (ie, we are missing one or more prev_events), the resolved state at the
                event
        """
        room_id = event.room_id
        event_id = event.event_id

        logger.debug("[%s %s] Processing event: %s", room_id, event_id, event)

        try:
            context = await self._handle_new_event(origin, event, state=state)
        except AuthError as e:
            raise FederationError("ERROR", e.code, e.msg, affected=event.event_id)

        if event.type == EventTypes.Member:
            if event.membership == Membership.JOIN:
                # Only fire user_joined_room if the user has acutally
                # joined the room. Don't bother if the user is just
                # changing their profile info.
                newly_joined = True

                prev_state_ids = await context.get_prev_state_ids()

                prev_state_id = prev_state_ids.get((event.type, event.state_key))
                if prev_state_id:
                    prev_state = await self.store.get_event(
                        prev_state_id, allow_none=True
                    )
                    if prev_state and prev_state.membership == Membership.JOIN:
                        newly_joined = False

                if newly_joined:
                    user = UserID.from_string(event.state_key)
                    await self.user_joined_room(user, room_id)

        # For encrypted messages we check that we know about the sending device,
        # if we don't then we mark the device cache for that user as stale.
        if event.type == EventTypes.Encrypted:
            device_id = event.content.get("device_id")
            sender_key = event.content.get("sender_key")

            cached_devices = await self.store.get_cached_devices_for_user(event.sender)

            resync = False  # Whether we should resync device lists.

            device = None
            if device_id is not None:
                device = cached_devices.get(device_id)
                if device is None:
                    logger.info(
                        "Received event from remote device not in our cache: %s %s",
                        event.sender,
                        device_id,
                    )
                    resync = True

            # We also check if the `sender_key` matches what we expect.
            if sender_key is not None:
                # Figure out what sender key we're expecting. If we know the
                # device and recognize the algorithm then we can work out the
                # exact key to expect. Otherwise check it matches any key we
                # have for that device.

                current_keys = []  # type: Container[str]

                if device:
                    keys = device.get("keys", {}).get("keys", {})

                    if (
                        event.content.get("algorithm")
                        == RoomEncryptionAlgorithms.MEGOLM_V1_AES_SHA2
                    ):
                        # For this algorithm we expect a curve25519 key.
                        key_name = "curve25519:%s" % (device_id,)
                        current_keys = [keys.get(key_name)]
                    else:
                        # We don't know understand the algorithm, so we just
                        # check it matches a key for the device.
                        current_keys = keys.values()
                elif device_id:
                    # We don't have any keys for the device ID.
                    pass
                else:
                    # The event didn't include a device ID, so we just look for
                    # keys across all devices.
                    current_keys = [
                        key
                        for device in cached_devices
                        for key in device.get("keys", {}).get("keys", {}).values()
                    ]

                # We now check that the sender key matches (one of) the expected
                # keys.
                if sender_key not in current_keys:
                    logger.info(
                        "Received event from remote device with unexpected sender key: %s %s: %s",
                        event.sender,
                        device_id or "<no device_id>",
                        sender_key,
                    )
                    resync = True

            if resync:
                run_as_background_process(
                    "resync_device_due_to_pdu", self._resync_device, event.sender
                )

    async def _resync_device(self, sender: str) -> None:
        """We have detected that the device list for the given user may be out
        of sync, so we try and resync them.
        """

        try:
            await self.store.mark_remote_user_device_cache_as_stale(sender)

            # Immediately attempt a resync in the background
            if self.config.worker_app:
                await self._user_device_resync(user_id=sender)
            else:
                await self._device_list_updater.user_device_resync(sender)
        except Exception:
            logger.exception("Failed to resync device for %s", sender)

    @log_function
    async def backfill(self, dest, room_id, limit, extremities):
        """ Trigger a backfill request to `dest` for the given `room_id`

        This will attempt to get more events from the remote. If the other side
        has no new events to offer, this will return an empty list.

        As the events are received, we check their signatures, and also do some
        sanity-checking on them. If any of the backfilled events are invalid,
        this method throws a SynapseError.

        TODO: make this more useful to distinguish failures of the remote
        server from invalid events (there is probably no point in trying to
        re-fetch invalid events from every other HS in the room.)
        """
        if dest == self.server_name:
            raise SynapseError(400, "Can't backfill from self.")

        events = await self.federation_client.backfill(
            dest, room_id, limit=limit, extremities=extremities
        )

        # ideally we'd sanity check the events here for excess prev_events etc,
        # but it's hard to reject events at this point without completely
        # breaking backfill in the same way that it is currently broken by
        # events whose signature we cannot verify (#3121).
        #
        # So for now we accept the events anyway. #3124 tracks this.
        #
        # for ev in events:
        #     self._sanity_check_event(ev)

        # Don't bother processing events we already have.
        seen_events = await self.store.have_events_in_timeline(
            {e.event_id for e in events}
        )

        events = [e for e in events if e.event_id not in seen_events]

        if not events:
            return []

        event_map = {e.event_id: e for e in events}

        event_ids = {e.event_id for e in events}

        # build a list of events whose prev_events weren't in the batch.
        # (XXX: this will include events whose prev_events we already have; that doesn't
        # sound right?)
        edges = [ev.event_id for ev in events if set(ev.prev_event_ids()) - event_ids]

        logger.info("backfill: Got %d events with %d edges", len(events), len(edges))

        # For each edge get the current state.

        auth_events = {}
        state_events = {}
        events_to_state = {}
        for e_id in edges:
            state, auth = await self._get_state_for_room(
                destination=dest,
                room_id=room_id,
                event_id=e_id,
                include_event_in_state=False,
            )
            auth_events.update({a.event_id: a for a in auth})
            auth_events.update({s.event_id: s for s in state})
            state_events.update({s.event_id: s for s in state})
            events_to_state[e_id] = state

        required_auth = {
            a_id
            for event in events
            + list(state_events.values())
            + list(auth_events.values())
            for a_id in event.auth_event_ids()
        }
        auth_events.update(
            {e_id: event_map[e_id] for e_id in required_auth if e_id in event_map}
        )

        ev_infos = []

        # Step 1: persist the events in the chunk we fetched state for (i.e.
        # the backwards extremities), with custom auth events and state
        for e_id in events_to_state:
            # For paranoia we ensure that these events are marked as
            # non-outliers
            ev = event_map[e_id]
            assert not ev.internal_metadata.is_outlier()

            ev_infos.append(
                _NewEventInfo(
                    event=ev,
                    state=events_to_state[e_id],
                    auth_events={
                        (
                            auth_events[a_id].type,
                            auth_events[a_id].state_key,
                        ): auth_events[a_id]
                        for a_id in ev.auth_event_ids()
                        if a_id in auth_events
                    },
                )
            )

        await self._handle_new_events(dest, ev_infos, backfilled=True)

        # Step 2: Persist the rest of the events in the chunk one by one
        events.sort(key=lambda e: e.depth)

        for event in events:
            if event in events_to_state:
                continue

            # For paranoia we ensure that these events are marked as
            # non-outliers
            assert not event.internal_metadata.is_outlier()

            # We store these one at a time since each event depends on the
            # previous to work out the state.
            # TODO: We can probably do something more clever here.
            await self._handle_new_event(dest, event, backfilled=True)

        return events

    async def maybe_backfill(self, room_id, current_depth):
        """Checks the database to see if we should backfill before paginating,
        and if so do.
        """
        extremities = await self.store.get_oldest_events_with_depth_in_room(room_id)

        if not extremities:
            logger.debug("Not backfilling as no extremeties found.")
            return

        # We only want to paginate if we can actually see the events we'll get,
        # as otherwise we'll just spend a lot of resources to get redacted
        # events.
        #
        # We do this by filtering all the backwards extremities and seeing if
        # any remain. Given we don't have the extremity events themselves, we
        # need to actually check the events that reference them.
        #
        # *Note*: the spec wants us to keep backfilling until we reach the start
        # of the room in case we are allowed to see some of the history. However
        # in practice that causes more issues than its worth, as a) its
        # relatively rare for there to be any visible history and b) even when
        # there is its often sufficiently long ago that clients would stop
        # attempting to paginate before backfill reached the visible history.
        #
        # TODO: If we do do a backfill then we should filter the backwards
        #   extremities to only include those that point to visible portions of
        #   history.
        #
        # TODO: Correctly handle the case where we are allowed to see the
        #   forward event but not the backward extremity, e.g. in the case of
        #   initial join of the server where we are allowed to see the join
        #   event but not anything before it. This would require looking at the
        #   state *before* the event, ignoring the special casing certain event
        #   types have.

        forward_events = await self.store.get_successor_events(list(extremities))

        extremities_events = await self.store.get_events(
            forward_events,
            redact_behaviour=EventRedactBehaviour.AS_IS,
            get_prev_content=False,
        )

        # We set `check_history_visibility_only` as we might otherwise get false
        # positives from users having been erased.
        filtered_extremities = await filter_events_for_server(
            self.storage,
            self.server_name,
            list(extremities_events.values()),
            redact=False,
            check_history_visibility_only=True,
        )

        if not filtered_extremities:
            return False

        # Check if we reached a point where we should start backfilling.
        sorted_extremeties_tuple = sorted(extremities.items(), key=lambda e: -int(e[1]))
        max_depth = sorted_extremeties_tuple[0][1]

        # We don't want to specify too many extremities as it causes the backfill
        # request URI to be too long.
        extremities = dict(sorted_extremeties_tuple[:5])

        if current_depth > max_depth:
            logger.debug(
                "Not backfilling as we don't need to. %d < %d", max_depth, current_depth
            )
            return

        # Now we need to decide which hosts to hit first.

        # First we try hosts that are already in the room
        # TODO: HEURISTIC ALERT.

        curr_state = await self.state_handler.get_current_state(room_id)

        def get_domains_from_state(state):
            """Get joined domains from state

            Args:
                state (dict[tuple, FrozenEvent]): State map from type/state
                    key to event.

            Returns:
                list[tuple[str, int]]: Returns a list of servers with the
                lowest depth of their joins. Sorted by lowest depth first.
            """
            joined_users = [
                (state_key, int(event.depth))
                for (e_type, state_key), event in state.items()
                if e_type == EventTypes.Member and event.membership == Membership.JOIN
            ]

            joined_domains = {}  # type: Dict[str, int]
            for u, d in joined_users:
                try:
                    dom = get_domain_from_id(u)
                    old_d = joined_domains.get(dom)
                    if old_d:
                        joined_domains[dom] = min(d, old_d)
                    else:
                        joined_domains[dom] = d
                except Exception:
                    pass

            return sorted(joined_domains.items(), key=lambda d: d[1])

        curr_domains = get_domains_from_state(curr_state)

        likely_domains = [
            domain for domain, depth in curr_domains if domain != self.server_name
        ]

        async def try_backfill(domains):
            # TODO: Should we try multiple of these at a time?
            for dom in domains:
                try:
                    await self.backfill(
                        dom, room_id, limit=100, extremities=extremities
                    )
                    # If this succeeded then we probably already have the
                    # appropriate stuff.
                    # TODO: We can probably do something more intelligent here.
                    return True
                except SynapseError as e:
                    logger.info("Failed to backfill from %s because %s", dom, e)
                    continue
                except HttpResponseException as e:
                    if 400 <= e.code < 500:
                        raise e.to_synapse_error()

                    logger.info("Failed to backfill from %s because %s", dom, e)
                    continue
                except CodeMessageException as e:
                    if 400 <= e.code < 500:
                        raise

                    logger.info("Failed to backfill from %s because %s", dom, e)
                    continue
                except NotRetryingDestination as e:
                    logger.info(str(e))
                    continue
                except RequestSendFailed as e:
                    logger.info("Falied to get backfill from %s because %s", dom, e)
                    continue
                except FederationDeniedError as e:
                    logger.info(e)
                    continue
                except Exception as e:
                    logger.exception("Failed to backfill from %s because %s", dom, e)
                    continue

            return False

        success = await try_backfill(likely_domains)
        if success:
            return True

        # Huh, well *those* domains didn't work out. Lets try some domains
        # from the time.

        tried_domains = set(likely_domains)
        tried_domains.add(self.server_name)

        event_ids = list(extremities.keys())

        logger.debug("calling resolve_state_groups in _maybe_backfill")
        resolve = preserve_fn(self.state_handler.resolve_state_groups_for_events)
        states = await make_deferred_yieldable(
            defer.gatherResults(
                [resolve(room_id, [e]) for e in event_ids], consumeErrors=True
            )
        )

        # dict[str, dict[tuple, str]], a map from event_id to state map of
        # event_ids.
        states = dict(zip(event_ids, [s.state for s in states]))

        state_map = await self.store.get_events(
            [e_id for ids in states.values() for e_id in ids.values()],
            get_prev_content=False,
        )
        states = {
            key: {
                k: state_map[e_id]
                for k, e_id in state_dict.items()
                if e_id in state_map
            }
            for key, state_dict in states.items()
        }

        for e_id, _ in sorted_extremeties_tuple:
            likely_domains = get_domains_from_state(states[e_id])

            success = await try_backfill(
                [dom for dom, _ in likely_domains if dom not in tried_domains]
            )
            if success:
                return True

            tried_domains.update(dom for dom, _ in likely_domains)

        return False

    async def _get_events_and_persist(
        self, destination: str, room_id: str, events: Iterable[str]
    ):
        """Fetch the given events from a server, and persist them as outliers.

        This function *does not* recursively get missing auth events of the
        newly fetched events. Callers must include in the `events` argument
        any missing events from the auth chain.

        Logs a warning if we can't find the given event.
        """

        room_version = await self.store.get_room_version(room_id)

        event_map = {}  # type: Dict[str, EventBase]

        async def get_event(event_id: str):
            with nested_logging_context(event_id):
                try:
                    event = await self.federation_client.get_pdu(
                        [destination], event_id, room_version, outlier=True,
                    )
                    if event is None:
                        logger.warning(
                            "Server %s didn't return event %s", destination, event_id,
                        )
                        return

                    event_map[event.event_id] = event

                except Exception as e:
                    logger.warning(
                        "Error fetching missing state/auth event %s: %s %s",
                        event_id,
                        type(e),
                        e,
                    )

        await concurrently_execute(get_event, events, 5)

        # Make a map of auth events for each event. We do this after fetching
        # all the events as some of the events' auth events will be in the list
        # of requested events.

        auth_events = [
            aid
            for event in event_map.values()
            for aid in event.auth_event_ids()
            if aid not in event_map
        ]
        persisted_events = await self.store.get_events(
            auth_events, allow_rejected=True,
        )

        event_infos = []
        for event in event_map.values():
            auth = {}
            for auth_event_id in event.auth_event_ids():
                ae = persisted_events.get(auth_event_id) or event_map.get(auth_event_id)
                if ae:
                    auth[(ae.type, ae.state_key)] = ae
                else:
                    logger.info("Missing auth event %s", auth_event_id)

            event_infos.append(_NewEventInfo(event, None, auth))

        await self._handle_new_events(
            destination, event_infos,
        )

    def _sanity_check_event(self, ev):
        """
        Do some early sanity checks of a received event

        In particular, checks it doesn't have an excessive number of
        prev_events or auth_events, which could cause a huge state resolution
        or cascade of event fetches.

        Args:
            ev (synapse.events.EventBase): event to be checked

        Returns: None

        Raises:
            SynapseError if the event does not pass muster
        """
        if len(ev.prev_event_ids()) > 20:
            logger.warning(
                "Rejecting event %s which has %i prev_events",
                ev.event_id,
                len(ev.prev_event_ids()),
            )
            raise SynapseError(HTTPStatus.BAD_REQUEST, "Too many prev_events")

        if len(ev.auth_event_ids()) > 10:
            logger.warning(
                "Rejecting event %s which has %i auth_events",
                ev.event_id,
                len(ev.auth_event_ids()),
            )
            raise SynapseError(HTTPStatus.BAD_REQUEST, "Too many auth_events")

    async def send_invite(self, target_host, event):
        """ Sends the invite to the remote server for signing.

        Invites must be signed by the invitee's server before distribution.
        """
        pdu = await self.federation_client.send_invite(
            destination=target_host,
            room_id=event.room_id,
            event_id=event.event_id,
            pdu=event,
        )

        return pdu

    async def on_event_auth(self, event_id: str) -> List[EventBase]:
        event = await self.store.get_event(event_id)
        auth = await self.store.get_auth_chain(
            list(event.auth_event_ids()), include_given=True
        )
        return list(auth)

    async def do_invite_join(
        self, target_hosts: Iterable[str], room_id: str, joinee: str, content: JsonDict
    ) -> Tuple[str, int]:
        """ Attempts to join the `joinee` to the room `room_id` via the
        servers contained in `target_hosts`.

        This first triggers a /make_join/ request that returns a partial
        event that we can fill out and sign. This is then sent to the
        remote server via /send_join/ which responds with the state at that
        event and the auth_chains.

        We suspend processing of any received events from this room until we
        have finished processing the join.

        Args:
            target_hosts: List of servers to attempt to join the room with.

            room_id: The ID of the room to join.

            joinee: The User ID of the joining user.

            content: The event content to use for the join event.
        """
        # TODO: We should be able to call this on workers, but the upgrading of
        # room stuff after join currently doesn't work on workers.
        assert self.config.worker.worker_app is None

        logger.debug("Joining %s to %s", joinee, room_id)

        origin, event, room_version_obj = await self._make_and_verify_event(
            target_hosts,
            room_id,
            joinee,
            "join",
            content,
            params={"ver": KNOWN_ROOM_VERSIONS},
        )

        # This shouldn't happen, because the RoomMemberHandler has a
        # linearizer lock which only allows one operation per user per room
        # at a time - so this is just paranoia.
        assert room_id not in self.room_queues

        self.room_queues[room_id] = []

        await self._clean_room_for_join(room_id)

        handled_events = set()

        try:
            # Try the host we successfully got a response to /make_join/
            # request first.
            host_list = list(target_hosts)
            try:
                host_list.remove(origin)
                host_list.insert(0, origin)
            except ValueError:
                pass

            ret = await self.federation_client.send_join(
                host_list, event, room_version_obj
            )

            origin = ret["origin"]
            state = ret["state"]
            auth_chain = ret["auth_chain"]
            auth_chain.sort(key=lambda e: e.depth)

            handled_events.update([s.event_id for s in state])
            handled_events.update([a.event_id for a in auth_chain])
            handled_events.add(event.event_id)

            logger.debug("do_invite_join auth_chain: %s", auth_chain)
            logger.debug("do_invite_join state: %s", state)

            logger.debug("do_invite_join event: %s", event)

            # if this is the first time we've joined this room, it's time to add
            # a row to `rooms` with the correct room version. If there's already a
            # row there, we should override it, since it may have been populated
            # based on an invite request which lied about the room version.
            #
            # federation_client.send_join has already checked that the room
            # version in the received create event is the same as room_version_obj,
            # so we can rely on it now.
            #
            await self.store.upsert_room_on_join(
                room_id=room_id, room_version=room_version_obj,
            )

            max_stream_id = await self._persist_auth_tree(
                origin, auth_chain, state, event, room_version_obj
            )

            # We wait here until this instance has seen the events come down
            # replication (if we're using replication) as the below uses caches.
            #
            # TODO: Currently the events stream is written to from master
            await self._replication.wait_for_stream_position(
                self.config.worker.writers.events, "events", max_stream_id
            )

            # Check whether this room is the result of an upgrade of a room we already know
            # about. If so, migrate over user information
            predecessor = await self.store.get_room_predecessor(room_id)
            if not predecessor or not isinstance(predecessor.get("room_id"), str):
                return event.event_id, max_stream_id
            old_room_id = predecessor["room_id"]
            logger.debug(
                "Found predecessor for %s during remote join: %s", room_id, old_room_id
            )

            # We retrieve the room member handler here as to not cause a cyclic dependency
            member_handler = self.hs.get_room_member_handler()
            await member_handler.transfer_room_state_on_room_upgrade(
                old_room_id, room_id
            )

            logger.debug("Finished joining %s to %s", joinee, room_id)
            return event.event_id, max_stream_id
        finally:
            room_queue = self.room_queues[room_id]
            del self.room_queues[room_id]

            # we don't need to wait for the queued events to be processed -
            # it's just a best-effort thing at this point. We do want to do
            # them roughly in order, though, otherwise we'll end up making
            # lots of requests for missing prev_events which we do actually
            # have. Hence we fire off the background task, but don't wait for it.

            run_in_background(self._handle_queued_pdus, room_queue)

    async def _handle_queued_pdus(self, room_queue):
        """Process PDUs which got queued up while we were busy send_joining.

        Args:
            room_queue (list[FrozenEvent, str]): list of PDUs to be processed
                and the servers that sent them
        """
        for p, origin in room_queue:
            try:
                logger.info(
                    "Processing queued PDU %s which was received "
                    "while we were joining %s",
                    p.event_id,
                    p.room_id,
                )
                with nested_logging_context(p.event_id):
                    await self.on_receive_pdu(origin, p, sent_to_us_directly=True)
            except Exception as e:
                logger.warning(
                    "Error handling queued PDU %s from %s: %s", p.event_id, origin, e
                )

    async def on_make_join_request(
        self, origin: str, room_id: str, user_id: str
    ) -> EventBase:
        """ We've received a /make_join/ request, so we create a partial
        join event for the room and return that. We do *not* persist or
        process it until the other server has signed it and sent it back.

        Args:
            origin: The (verified) server name of the requesting server.
            room_id: Room to create join event in
            user_id: The user to create the join for
        """
        if get_domain_from_id(user_id) != origin:
            logger.info(
                "Got /make_join request for user %r from different origin %s, ignoring",
                user_id,
                origin,
            )
            raise SynapseError(403, "User not from origin", Codes.FORBIDDEN)

        # checking the room version will check that we've actually heard of the room
        # (and return a 404 otherwise)
        room_version = await self.store.get_room_version_id(room_id)

        # now check that we are *still* in the room
        is_in_room = await self.auth.check_host_in_room(room_id, self.server_name)
        if not is_in_room:
            logger.info(
                "Got /make_join request for room %s we are no longer in", room_id,
            )
            raise NotFoundError("Not an active room on this server")

        event_content = {"membership": Membership.JOIN}

        builder = self.event_builder_factory.new(
            room_version,
            {
                "type": EventTypes.Member,
                "content": event_content,
                "room_id": room_id,
                "sender": user_id,
                "state_key": user_id,
            },
        )

        try:
            event, context = await self.event_creation_handler.create_new_client_event(
                builder=builder
            )
        except AuthError as e:
            logger.warning("Failed to create join to %s because %s", room_id, e)
            raise e

        event_allowed = await self.third_party_event_rules.check_event_allowed(
            event, context
        )
        if not event_allowed:
            logger.info("Creation of join %s forbidden by third-party rules", event)
            raise SynapseError(
                403, "This event is not allowed in this context", Codes.FORBIDDEN
            )

        # The remote hasn't signed it yet, obviously. We'll do the full checks
        # when we get the event back in `on_send_join_request`
        await self.auth.check_from_context(
            room_version, event, context, do_sig_check=False
        )

        return event

    async def on_send_join_request(self, origin, pdu):
        """ We have received a join event for a room. Fully process it and
        respond with the current state and auth chains.
        """
        event = pdu

        logger.debug(
            "on_send_join_request from %s: Got event: %s, signatures: %s",
            origin,
            event.event_id,
            event.signatures,
        )

        if get_domain_from_id(event.sender) != origin:
            logger.info(
                "Got /send_join request for user %r from different origin %s",
                event.sender,
                origin,
            )
            raise SynapseError(403, "User not from origin", Codes.FORBIDDEN)

        event.internal_metadata.outlier = False
        # Send this event on behalf of the origin server.
        #
        # The reasons we have the destination server rather than the origin
        # server send it are slightly mysterious: the origin server should have
        # all the neccessary state once it gets the response to the send_join,
        # so it could send the event itself if it wanted to. It may be that
        # doing it this way reduces failure modes, or avoids certain attacks
        # where a new server selectively tells a subset of the federation that
        # it has joined.
        #
        # The fact is that, as of the current writing, Synapse doesn't send out
        # the join event over federation after joining, and changing it now
        # would introduce the danger of backwards-compatibility problems.
        event.internal_metadata.send_on_behalf_of = origin

        context = await self._handle_new_event(origin, event)

        event_allowed = await self.third_party_event_rules.check_event_allowed(
            event, context
        )
        if not event_allowed:
            logger.info("Sending of join %s forbidden by third-party rules", event)
            raise SynapseError(
                403, "This event is not allowed in this context", Codes.FORBIDDEN
            )

        logger.debug(
            "on_send_join_request: After _handle_new_event: %s, sigs: %s",
            event.event_id,
            event.signatures,
        )

        if event.type == EventTypes.Member:
            if event.content["membership"] == Membership.JOIN:
                user = UserID.from_string(event.state_key)
                await self.user_joined_room(user, event.room_id)

        prev_state_ids = await context.get_prev_state_ids()

        state_ids = list(prev_state_ids.values())
        auth_chain = await self.store.get_auth_chain(state_ids)

        state = await self.store.get_events(list(prev_state_ids.values()))

        return {"state": list(state.values()), "auth_chain": auth_chain}

    async def on_invite_request(
        self, origin: str, event: EventBase, room_version: RoomVersion
    ):
        """ We've got an invite event. Process and persist it. Sign it.

        Respond with the now signed event.
        """
        if event.state_key is None:
            raise SynapseError(400, "The invite event did not have a state key")

        is_blocked = await self.store.is_room_blocked(event.room_id)
        if is_blocked:
            raise SynapseError(403, "This room has been blocked on this server")

        if self.hs.config.block_non_admin_invites:
            raise SynapseError(403, "This server does not accept room invites")

        is_published = await self.store.is_room_published(event.room_id)

        if not self.spam_checker.user_may_invite(
            event.sender,
            event.state_key,
            None,
            room_id=event.room_id,
            new_room=False,
            published_room=is_published,
        ):
            raise SynapseError(
                403, "This user is not permitted to send invites to this server/user"
            )

        membership = event.content.get("membership")
        if event.type != EventTypes.Member or membership != Membership.INVITE:
            raise SynapseError(400, "The event was not an m.room.member invite event")

        sender_domain = get_domain_from_id(event.sender)
        if sender_domain != origin:
            raise SynapseError(
                400, "The invite event was not from the server sending it"
            )

        if not self.is_mine_id(event.state_key):
            raise SynapseError(400, "The invite event must be for this server")

        # block any attempts to invite the server notices mxid
        if event.state_key == self._server_notices_mxid:
            raise SynapseError(HTTPStatus.FORBIDDEN, "Cannot invite this user")

        # keep a record of the room version, if we don't yet know it.
        # (this may get overwritten if we later get a different room version in a
        # join dance).
        await self._maybe_store_room_on_invite(
            room_id=event.room_id, room_version=room_version
        )

        event.internal_metadata.outlier = True
        event.internal_metadata.out_of_band_membership = True

        event.signatures.update(
            compute_event_signature(
                room_version,
                event.get_pdu_json(),
                self.hs.hostname,
                self.hs.signing_key,
            )
        )

        context = await self.state_handler.compute_event_context(event)
        await self.persist_events_and_notify([(event, context)])

        return event

    async def do_remotely_reject_invite(
        self, target_hosts: Iterable[str], room_id: str, user_id: str, content: JsonDict
    ) -> Tuple[EventBase, int]:
        origin, event, room_version = await self._make_and_verify_event(
            target_hosts, room_id, user_id, "leave", content=content
        )
        # Mark as outlier as we don't have any state for this event; we're not
        # even in the room.
        event.internal_metadata.outlier = True
        event.internal_metadata.out_of_band_membership = True

        # Try the host that we succesfully called /make_leave/ on first for
        # the /send_leave/ request.
        host_list = list(target_hosts)
        try:
            host_list.remove(origin)
            host_list.insert(0, origin)
        except ValueError:
            pass

        await self.federation_client.send_leave(host_list, event)

        context = await self.state_handler.compute_event_context(event)
        stream_id = await self.persist_events_and_notify([(event, context)])

        return event, stream_id

    async def _make_and_verify_event(
        self,
        target_hosts: Iterable[str],
        room_id: str,
        user_id: str,
        membership: str,
        content: JsonDict = {},
        params: Optional[Dict[str, Union[str, Iterable[str]]]] = None,
    ) -> Tuple[str, EventBase, RoomVersion]:
        (
            origin,
            event,
            room_version,
        ) = await self.federation_client.make_membership_event(
            target_hosts, room_id, user_id, membership, content, params=params
        )

        logger.debug("Got response to make_%s: %s", membership, event)

        # We should assert some things.
        # FIXME: Do this in a nicer way
        assert event.type == EventTypes.Member
        assert event.user_id == user_id
        assert event.state_key == user_id
        assert event.room_id == room_id
        return origin, event, room_version

    async def on_make_leave_request(
        self, origin: str, room_id: str, user_id: str
    ) -> EventBase:
        """ We've received a /make_leave/ request, so we create a partial
        leave event for the room and return that. We do *not* persist or
        process it until the other server has signed it and sent it back.

        Args:
            origin: The (verified) server name of the requesting server.
            room_id: Room to create leave event in
            user_id: The user to create the leave for
        """
        if get_domain_from_id(user_id) != origin:
            logger.info(
                "Got /make_leave request for user %r from different origin %s, ignoring",
                user_id,
                origin,
            )
            raise SynapseError(403, "User not from origin", Codes.FORBIDDEN)

        room_version = await self.store.get_room_version_id(room_id)
        builder = self.event_builder_factory.new(
            room_version,
            {
                "type": EventTypes.Member,
                "content": {"membership": Membership.LEAVE},
                "room_id": room_id,
                "sender": user_id,
                "state_key": user_id,
            },
        )

        event, context = await self.event_creation_handler.create_new_client_event(
            builder=builder
        )

        event_allowed = await self.third_party_event_rules.check_event_allowed(
            event, context
        )
        if not event_allowed:
            logger.warning("Creation of leave %s forbidden by third-party rules", event)
            raise SynapseError(
                403, "This event is not allowed in this context", Codes.FORBIDDEN
            )

        try:
            # The remote hasn't signed it yet, obviously. We'll do the full checks
            # when we get the event back in `on_send_leave_request`
            await self.auth.check_from_context(
                room_version, event, context, do_sig_check=False
            )
        except AuthError as e:
            logger.warning("Failed to create new leave %r because %s", event, e)
            raise e

        return event

    async def on_send_leave_request(self, origin, pdu):
        """ We have received a leave event for a room. Fully process it."""
        event = pdu

        logger.debug(
            "on_send_leave_request: Got event: %s, signatures: %s",
            event.event_id,
            event.signatures,
        )

        if get_domain_from_id(event.sender) != origin:
            logger.info(
                "Got /send_leave request for user %r from different origin %s",
                event.sender,
                origin,
            )
            raise SynapseError(403, "User not from origin", Codes.FORBIDDEN)

        event.internal_metadata.outlier = False

        context = await self._handle_new_event(origin, event)

        event_allowed = await self.third_party_event_rules.check_event_allowed(
            event, context
        )
        if not event_allowed:
            logger.info("Sending of leave %s forbidden by third-party rules", event)
            raise SynapseError(
                403, "This event is not allowed in this context", Codes.FORBIDDEN
            )

        logger.debug(
            "on_send_leave_request: After _handle_new_event: %s, sigs: %s",
            event.event_id,
            event.signatures,
        )

        return None

    async def get_state_for_pdu(self, room_id: str, event_id: str) -> List[EventBase]:
        """Returns the state at the event. i.e. not including said event.
        """

        event = await self.store.get_event(event_id, check_room_id=room_id)

        state_groups = await self.state_store.get_state_groups(room_id, [event_id])

        if state_groups:
            _, state = list(state_groups.items()).pop()
            results = {(e.type, e.state_key): e for e in state}

            if event.is_state():
                # Get previous state
                if "replaces_state" in event.unsigned:
                    prev_id = event.unsigned["replaces_state"]
                    if prev_id != event.event_id:
                        prev_event = await self.store.get_event(prev_id)
                        results[(event.type, event.state_key)] = prev_event
                else:
                    del results[(event.type, event.state_key)]

            res = list(results.values())
            return res
        else:
            return []

    async def get_state_ids_for_pdu(self, room_id: str, event_id: str) -> List[str]:
        """Returns the state at the event. i.e. not including said event.
        """
        event = await self.store.get_event(event_id, check_room_id=room_id)

        state_groups = await self.state_store.get_state_groups_ids(room_id, [event_id])

        if state_groups:
            _, state = list(state_groups.items()).pop()
            results = state

            if event.is_state():
                # Get previous state
                if "replaces_state" in event.unsigned:
                    prev_id = event.unsigned["replaces_state"]
                    if prev_id != event.event_id:
                        results[(event.type, event.state_key)] = prev_id
                else:
                    results.pop((event.type, event.state_key), None)

            return list(results.values())
        else:
            return []

    @log_function
    async def on_backfill_request(
        self, origin: str, room_id: str, pdu_list: List[str], limit: int
    ) -> List[EventBase]:
        in_room = await self.auth.check_host_in_room(room_id, origin)
        if not in_room:
            raise AuthError(403, "Host not in room.")

        # Synapse asks for 100 events per backfill request. Do not allow more.
        limit = min(limit, 100)

        events = await self.store.get_backfill_events(room_id, pdu_list, limit)

        events = await filter_events_for_server(self.storage, origin, events)

        return events

    @log_function
    async def get_persisted_pdu(
        self, origin: str, event_id: str
    ) -> Optional[EventBase]:
        """Get an event from the database for the given server.

        Args:
            origin: hostname of server which is requesting the event; we
               will check that the server is allowed to see it.
            event_id: id of the event being requested

        Returns:
            None if we know nothing about the event; otherwise the (possibly-redacted) event.

        Raises:
            AuthError if the server is not currently in the room
        """
        event = await self.store.get_event(
            event_id, allow_none=True, allow_rejected=True
        )

        if event:
            in_room = await self.auth.check_host_in_room(event.room_id, origin)
            if not in_room:
                raise AuthError(403, "Host not in room.")

            events = await filter_events_for_server(self.storage, origin, [event])
            event = events[0]
            return event
        else:
            return None

    def get_min_depth_for_context(self, context):
        return self.store.get_min_depth(context)

    async def _handle_new_event(
        self, origin, event, state=None, auth_events=None, backfilled=False
    ):
        context = await self._prep_event(
            origin, event, state=state, auth_events=auth_events, backfilled=backfilled
        )

        try:
            if (
                not event.internal_metadata.is_outlier()
                and not backfilled
                and not context.rejected
            ):
                await self.action_generator.handle_push_actions_for_event(
                    event, context
                )

            await self.persist_events_and_notify(
                [(event, context)], backfilled=backfilled
            )
        except Exception:
            run_in_background(
                self.store.remove_push_actions_from_staging, event.event_id
            )
            raise

        return context

    async def _handle_new_events(
        self,
        origin: str,
        event_infos: Iterable[_NewEventInfo],
        backfilled: bool = False,
    ) -> None:
        """Creates the appropriate contexts and persists events. The events
        should not depend on one another, e.g. this should be used to persist
        a bunch of outliers, but not a chunk of individual events that depend
        on each other for state calculations.

        Notifies about the events where appropriate.
        """

        async def prep(ev_info: _NewEventInfo):
            event = ev_info.event
            with nested_logging_context(suffix=event.event_id):
                res = await self._prep_event(
                    origin,
                    event,
                    state=ev_info.state,
                    auth_events=ev_info.auth_events,
                    backfilled=backfilled,
                )
            return res

        contexts = await make_deferred_yieldable(
            defer.gatherResults(
                [run_in_background(prep, ev_info) for ev_info in event_infos],
                consumeErrors=True,
            )
        )

        await self.persist_events_and_notify(
            [
                (ev_info.event, context)
                for ev_info, context in zip(event_infos, contexts)
            ],
            backfilled=backfilled,
        )

    async def _persist_auth_tree(
        self,
        origin: str,
        auth_events: List[EventBase],
        state: List[EventBase],
        event: EventBase,
        room_version: RoomVersion,
    ) -> int:
        """Checks the auth chain is valid (and passes auth checks) for the
        state and event. Then persists the auth chain and state atomically.
        Persists the event separately. Notifies about the persisted events
        where appropriate.

        Will attempt to fetch missing auth events.

        Args:
            origin: Where the events came from
            auth_events
            state
            event
            room_version: The room version we expect this room to have, and
                will raise if it doesn't match the version in the create event.
        """
        events_to_context = {}
        for e in itertools.chain(auth_events, state):
            e.internal_metadata.outlier = True
            ctx = await self.state_handler.compute_event_context(e)
            events_to_context[e.event_id] = ctx

        event_map = {
            e.event_id: e for e in itertools.chain(auth_events, state, [event])
        }

        create_event = None
        for e in auth_events:
            if (e.type, e.state_key) == (EventTypes.Create, ""):
                create_event = e
                break

        if create_event is None:
            # If the state doesn't have a create event then the room is
            # invalid, and it would fail auth checks anyway.
            raise SynapseError(400, "No create event in state")

        room_version_id = create_event.content.get(
            "room_version", RoomVersions.V1.identifier
        )

        if room_version.identifier != room_version_id:
            raise SynapseError(400, "Room version mismatch")

        missing_auth_events = set()
        for e in itertools.chain(auth_events, state, [event]):
            for e_id in e.auth_event_ids():
                if e_id not in event_map:
                    missing_auth_events.add(e_id)

        for e_id in missing_auth_events:
            m_ev = await self.federation_client.get_pdu(
                [origin], e_id, room_version=room_version, outlier=True, timeout=10000,
            )
            if m_ev and m_ev.event_id == e_id:
                event_map[e_id] = m_ev
            else:
                logger.info("Failed to find auth event %r", e_id)

        for e in itertools.chain(auth_events, state, [event]):
            auth_for_e = {
                (event_map[e_id].type, event_map[e_id].state_key): event_map[e_id]
                for e_id in e.auth_event_ids()
                if e_id in event_map
            }
            if create_event:
                auth_for_e[(EventTypes.Create, "")] = create_event

            try:
                event_auth.check(room_version, e, auth_events=auth_for_e)
            except SynapseError as err:
                # we may get SynapseErrors here as well as AuthErrors. For
                # instance, there are a couple of (ancient) events in some
                # rooms whose senders do not have the correct sigil; these
                # cause SynapseErrors in auth.check. We don't want to give up
                # the attempt to federate altogether in such cases.

                logger.warning("Rejecting %s because %s", e.event_id, err.msg)

                if e == event:
                    raise
                events_to_context[e.event_id].rejected = RejectedReason.AUTH_ERROR

        await self.persist_events_and_notify(
            [
                (e, events_to_context[e.event_id])
                for e in itertools.chain(auth_events, state)
            ]
        )

        new_event_context = await self.state_handler.compute_event_context(
            event, old_state=state
        )

        return await self.persist_events_and_notify([(event, new_event_context)])

    async def _prep_event(
        self,
        origin: str,
        event: EventBase,
        state: Optional[Iterable[EventBase]],
        auth_events: Optional[StateMap[EventBase]],
        backfilled: bool,
    ) -> EventContext:
        context = await self.state_handler.compute_event_context(event, old_state=state)

        if not auth_events:
            prev_state_ids = await context.get_prev_state_ids()
            auth_events_ids = self.auth.compute_auth_events(
                event, prev_state_ids, for_verification=True
            )
            auth_events_x = await self.store.get_events(auth_events_ids)
            auth_events = {(e.type, e.state_key): e for e in auth_events_x.values()}

        # This is a hack to fix some old rooms where the initial join event
        # didn't reference the create event in its auth events.
        if event.type == EventTypes.Member and not event.auth_event_ids():
            if len(event.prev_event_ids()) == 1 and event.depth < 5:
                c = await self.store.get_event(
                    event.prev_event_ids()[0], allow_none=True
                )
                if c and c.type == EventTypes.Create:
                    auth_events[(c.type, c.state_key)] = c

        context = await self.do_auth(origin, event, context, auth_events=auth_events)

        if not context.rejected:
            await self._check_for_soft_fail(event, state, backfilled)

        if event.type == EventTypes.GuestAccess and not context.rejected:
            await self.maybe_kick_guest_users(event)

        return context

    async def _check_for_soft_fail(
        self, event: EventBase, state: Optional[Iterable[EventBase]], backfilled: bool
    ) -> None:
        """Checks if we should soft fail the event; if so, marks the event as
        such.

        Args:
            event
            state: The state at the event if we don't have all the event's prev events
            backfilled: Whether the event is from backfill
        """
        # For new (non-backfilled and non-outlier) events we check if the event
        # passes auth based on the current state. If it doesn't then we
        # "soft-fail" the event.
        if backfilled or event.internal_metadata.is_outlier():
            return

        extrem_ids = await self.store.get_latest_event_ids_in_room(event.room_id)
        extrem_ids = set(extrem_ids)
        prev_event_ids = set(event.prev_event_ids())

        if extrem_ids == prev_event_ids:
            # If they're the same then the current state is the same as the
            # state at the event, so no point rechecking auth for soft fail.
            return

        room_version = await self.store.get_room_version_id(event.room_id)
        room_version_obj = KNOWN_ROOM_VERSIONS[room_version]

        # Calculate the "current state".
        if state is not None:
            # If we're explicitly given the state then we won't have all the
            # prev events, and so we have a gap in the graph. In this case
            # we want to be a little careful as we might have been down for
            # a while and have an incorrect view of the current state,
            # however we still want to do checks as gaps are easy to
            # maliciously manufacture.
            #
            # So we use a "current state" that is actually a state
            # resolution across the current forward extremities and the
            # given state at the event. This should correctly handle cases
            # like bans, especially with state res v2.

            state_sets = await self.state_store.get_state_groups(
                event.room_id, extrem_ids
            )
            state_sets = list(state_sets.values())
            state_sets.append(state)
            current_states = await self.state_handler.resolve_events(
                room_version, state_sets, event
            )
            current_state_ids = {k: e.event_id for k, e in current_states.items()}
        else:
            current_state_ids = await self.state_handler.get_current_state_ids(
                event.room_id, latest_event_ids=extrem_ids
            )

        logger.debug(
            "Doing soft-fail check for %s: state %s", event.event_id, current_state_ids,
        )

        # Now check if event pass auth against said current state
        auth_types = auth_types_for_event(event)
        current_state_ids_list = [
            e for k, e in current_state_ids.items() if k in auth_types
        ]

<<<<<<< HEAD
        auth_events_map = await self.store.get_events(current_state_ids)
=======
        auth_events_map = await self.store.get_events(current_state_ids_list)
>>>>>>> 56efa9ec
        current_auth_events = {
            (e.type, e.state_key): e for e in auth_events_map.values()
        }

        try:
            event_auth.check(room_version_obj, event, auth_events=current_auth_events)
        except AuthError as e:
            logger.warning("Soft-failing %r because %s", event, e)
            event.internal_metadata.soft_failed = True

    async def on_query_auth(
        self, origin, event_id, room_id, remote_auth_chain, rejects, missing
    ):
        in_room = await self.auth.check_host_in_room(room_id, origin)
        if not in_room:
            raise AuthError(403, "Host not in room.")

        event = await self.store.get_event(event_id, check_room_id=room_id)

        # Just go through and process each event in `remote_auth_chain`. We
        # don't want to fall into the trap of `missing` being wrong.
        for e in remote_auth_chain:
            try:
                await self._handle_new_event(origin, e)
            except AuthError:
                pass

        # Now get the current auth_chain for the event.
        local_auth_chain = await self.store.get_auth_chain(
            list(event.auth_event_ids()), include_given=True
        )

        # TODO: Check if we would now reject event_id. If so we need to tell
        # everyone.

        ret = await self.construct_auth_difference(local_auth_chain, remote_auth_chain)

        logger.debug("on_query_auth returning: %s", ret)

        return ret

    async def on_get_missing_events(
        self, origin, room_id, earliest_events, latest_events, limit
    ):
        in_room = await self.auth.check_host_in_room(room_id, origin)
        if not in_room:
            raise AuthError(403, "Host not in room.")

        # Only allow up to 20 events to be retrieved per request.
        limit = min(limit, 20)

        missing_events = await self.store.get_missing_events(
            room_id=room_id,
            earliest_events=earliest_events,
            latest_events=latest_events,
            limit=limit,
        )

        missing_events = await filter_events_for_server(
            self.storage, origin, missing_events
        )

        return missing_events

    async def do_auth(
        self,
        origin: str,
        event: EventBase,
        context: EventContext,
        auth_events: StateMap[EventBase],
    ) -> EventContext:
        """

        Args:
            origin:
            event:
            context:
            auth_events:
                Map from (event_type, state_key) to event

                Normally, our calculated auth_events based on the state of the room
                at the event's position in the DAG, though occasionally (eg if the
                event is an outlier), may be the auth events claimed by the remote
                server.

                Also NB that this function adds entries to it.
        Returns:
            updated context object
        """
        room_version = await self.store.get_room_version_id(event.room_id)
        room_version_obj = KNOWN_ROOM_VERSIONS[room_version]

        try:
            context = await self._update_auth_events_and_context_for_auth(
                origin, event, context, auth_events
            )
        except Exception:
            # We don't really mind if the above fails, so lets not fail
            # processing if it does. However, it really shouldn't fail so
            # let's still log as an exception since we'll still want to fix
            # any bugs.
            logger.exception(
                "Failed to double check auth events for %s with remote. "
                "Ignoring failure and continuing processing of event.",
                event.event_id,
            )

        try:
            event_auth.check(room_version_obj, event, auth_events=auth_events)
        except AuthError as e:
            logger.warning("Failed auth resolution for %r because %s", event, e)
            context.rejected = RejectedReason.AUTH_ERROR

        return context

    async def _update_auth_events_and_context_for_auth(
        self,
        origin: str,
        event: EventBase,
        context: EventContext,
        auth_events: StateMap[EventBase],
    ) -> EventContext:
        """Helper for do_auth. See there for docs.

        Checks whether a given event has the expected auth events. If it
        doesn't then we talk to the remote server to compare state to see if
        we can come to a consensus (e.g. if one server missed some valid
        state).

        This attempts to resolve any potential divergence of state between
        servers, but is not essential and so failures should not block further
        processing of the event.

        Args:
            origin:
            event:
            context:

            auth_events:
                Map from (event_type, state_key) to event

                Normally, our calculated auth_events based on the state of the room
                at the event's position in the DAG, though occasionally (eg if the
                event is an outlier), may be the auth events claimed by the remote
                server.

                Also NB that this function adds entries to it.

        Returns:
            updated context
        """
        event_auth_events = set(event.auth_event_ids())

        # missing_auth is the set of the event's auth_events which we don't yet have
        # in auth_events.
        missing_auth = event_auth_events.difference(
            e.event_id for e in auth_events.values()
        )

        # if we have missing events, we need to fetch those events from somewhere.
        #
        # we start by checking if they are in the store, and then try calling /event_auth/.
        if missing_auth:
            have_events = await self.store.have_seen_events(missing_auth)
            logger.debug("Events %s are in the store", have_events)
            missing_auth.difference_update(have_events)

        if missing_auth:
            # If we don't have all the auth events, we need to get them.
            logger.info("auth_events contains unknown events: %s", missing_auth)
            try:
                try:
                    remote_auth_chain = await self.federation_client.get_event_auth(
                        origin, event.room_id, event.event_id
                    )
                except RequestSendFailed as e1:
                    # The other side isn't around or doesn't implement the
                    # endpoint, so lets just bail out.
                    logger.info("Failed to get event auth from remote: %s", e1)
                    return context

                seen_remotes = await self.store.have_seen_events(
                    [e.event_id for e in remote_auth_chain]
                )

                for e in remote_auth_chain:
                    if e.event_id in seen_remotes:
                        continue

                    if e.event_id == event.event_id:
                        continue

                    try:
                        auth_ids = e.auth_event_ids()
                        auth = {
                            (e.type, e.state_key): e
                            for e in remote_auth_chain
                            if e.event_id in auth_ids or e.type == EventTypes.Create
                        }
                        e.internal_metadata.outlier = True

                        logger.debug(
                            "do_auth %s missing_auth: %s", event.event_id, e.event_id
                        )
                        await self._handle_new_event(origin, e, auth_events=auth)

                        if e.event_id in event_auth_events:
                            auth_events[(e.type, e.state_key)] = e
                    except AuthError:
                        pass

            except Exception:
                logger.exception("Failed to get auth chain")

        if event.internal_metadata.is_outlier():
            # XXX: given that, for an outlier, we'll be working with the
            # event's *claimed* auth events rather than those we calculated:
            # (a) is there any point in this test, since different_auth below will
            # obviously be empty
            # (b) alternatively, why don't we do it earlier?
            logger.info("Skipping auth_event fetch for outlier")
            return context

        different_auth = event_auth_events.difference(
            e.event_id for e in auth_events.values()
        )

        if not different_auth:
            return context

        logger.info(
            "auth_events refers to events which are not in our calculated auth "
            "chain: %s",
            different_auth,
        )

        # XXX: currently this checks for redactions but I'm not convinced that is
        # necessary?
        different_events = await self.store.get_events_as_list(different_auth)

        for d in different_events:
            if d.room_id != event.room_id:
                logger.warning(
                    "Event %s refers to auth_event %s which is in a different room",
                    event.event_id,
                    d.event_id,
                )

                # don't attempt to resolve the claimed auth events against our own
                # in this case: just use our own auth events.
                #
                # XXX: should we reject the event in this case? It feels like we should,
                # but then shouldn't we also do so if we've failed to fetch any of the
                # auth events?
                return context

        # now we state-resolve between our own idea of the auth events, and the remote's
        # idea of them.

        local_state = auth_events.values()
        remote_auth_events = dict(auth_events)
        remote_auth_events.update({(d.type, d.state_key): d for d in different_events})
        remote_state = remote_auth_events.values()

        room_version = await self.store.get_room_version_id(event.room_id)
        new_state = await self.state_handler.resolve_events(
            room_version, (local_state, remote_state), event
        )

        logger.info(
            "After state res: updating auth_events with new state %s",
            {
                (d.type, d.state_key): d.event_id
                for d in new_state.values()
                if auth_events.get((d.type, d.state_key)) != d
            },
        )

        auth_events.update(new_state)

        context = await self._update_context_for_auth_events(
            event, context, auth_events
        )

        return context

    async def _update_context_for_auth_events(
        self, event: EventBase, context: EventContext, auth_events: StateMap[EventBase]
    ) -> EventContext:
        """Update the state_ids in an event context after auth event resolution,
        storing the changes as a new state group.

        Args:
            event: The event we're handling the context for

            context: initial event context

            auth_events: Events to update in the event context.

        Returns:
            new event context
        """
        # exclude the state key of the new event from the current_state in the context.
        if event.is_state():
            event_key = (event.type, event.state_key)  # type: Optional[Tuple[str, str]]
        else:
            event_key = None
        state_updates = {
            k: a.event_id for k, a in auth_events.items() if k != event_key
        }

        current_state_ids = await context.get_current_state_ids()
        current_state_ids = dict(current_state_ids)  # type: ignore

        current_state_ids.update(state_updates)

        prev_state_ids = await context.get_prev_state_ids()
        prev_state_ids = dict(prev_state_ids)

        prev_state_ids.update({k: a.event_id for k, a in auth_events.items()})

        # create a new state group as a delta from the existing one.
        prev_group = context.state_group
        state_group = await self.state_store.store_state_group(
            event.event_id,
            event.room_id,
            prev_group=prev_group,
            delta_ids=state_updates,
            current_state_ids=current_state_ids,
        )

        return EventContext.with_state(
            state_group=state_group,
            state_group_before_event=context.state_group_before_event,
            current_state_ids=current_state_ids,
            prev_state_ids=prev_state_ids,
            prev_group=prev_group,
            delta_ids=state_updates,
        )

    async def construct_auth_difference(
        self, local_auth: Iterable[EventBase], remote_auth: Iterable[EventBase]
    ) -> Dict:
        """ Given a local and remote auth chain, find the differences. This
        assumes that we have already processed all events in remote_auth

        Params:
            local_auth (list)
            remote_auth (list)

        Returns:
            dict
        """

        logger.debug("construct_auth_difference Start!")

        # TODO: Make sure we are OK with local_auth or remote_auth having more
        # auth events in them than strictly necessary.

        def sort_fun(ev):
            return ev.depth, ev.event_id

        logger.debug("construct_auth_difference after sort_fun!")

        # We find the differences by starting at the "bottom" of each list
        # and iterating up on both lists. The lists are ordered by depth and
        # then event_id, we iterate up both lists until we find the event ids
        # don't match. Then we look at depth/event_id to see which side is
        # missing that event, and iterate only up that list. Repeat.

        remote_list = list(remote_auth)
        remote_list.sort(key=sort_fun)

        local_list = list(local_auth)
        local_list.sort(key=sort_fun)

        local_iter = iter(local_list)
        remote_iter = iter(remote_list)

        logger.debug("construct_auth_difference before get_next!")

        def get_next(it, opt=None):
            try:
                return next(it)
            except Exception:
                return opt

        current_local = get_next(local_iter)
        current_remote = get_next(remote_iter)

        logger.debug("construct_auth_difference before while")

        missing_remotes = []
        missing_locals = []
        while current_local or current_remote:
            if current_remote is None:
                missing_locals.append(current_local)
                current_local = get_next(local_iter)
                continue

            if current_local is None:
                missing_remotes.append(current_remote)
                current_remote = get_next(remote_iter)
                continue

            if current_local.event_id == current_remote.event_id:
                current_local = get_next(local_iter)
                current_remote = get_next(remote_iter)
                continue

            if current_local.depth < current_remote.depth:
                missing_locals.append(current_local)
                current_local = get_next(local_iter)
                continue

            if current_local.depth > current_remote.depth:
                missing_remotes.append(current_remote)
                current_remote = get_next(remote_iter)
                continue

            # They have the same depth, so we fall back to the event_id order
            if current_local.event_id < current_remote.event_id:
                missing_locals.append(current_local)
                current_local = get_next(local_iter)

            if current_local.event_id > current_remote.event_id:
                missing_remotes.append(current_remote)
                current_remote = get_next(remote_iter)
                continue

        logger.debug("construct_auth_difference after while")

        # missing locals should be sent to the server
        # We should find why we are missing remotes, as they will have been
        # rejected.

        # Remove events from missing_remotes if they are referencing a missing
        # remote. We only care about the "root" rejected ones.
        missing_remote_ids = [e.event_id for e in missing_remotes]
        base_remote_rejected = list(missing_remotes)
        for e in missing_remotes:
            for e_id in e.auth_event_ids():
                if e_id in missing_remote_ids:
                    try:
                        base_remote_rejected.remove(e)
                    except ValueError:
                        pass

        reason_map = {}

        for e in base_remote_rejected:
            reason = await self.store.get_rejection_reason(e.event_id)
            if reason is None:
                # TODO: e is not in the current state, so we should
                # construct some proof of that.
                continue

            reason_map[e.event_id] = reason

        logger.debug("construct_auth_difference returning")

        return {
            "auth_chain": local_auth,
            "rejects": {
                e.event_id: {"reason": reason_map[e.event_id], "proof": None}
                for e in base_remote_rejected
            },
            "missing": [e.event_id for e in missing_locals],
        }

    @log_function
    async def exchange_third_party_invite(
        self, sender_user_id, target_user_id, room_id, signed
    ):
        third_party_invite = {"signed": signed}

        event_dict = {
            "type": EventTypes.Member,
            "content": {
                "membership": Membership.INVITE,
                "third_party_invite": third_party_invite,
            },
            "room_id": room_id,
            "sender": sender_user_id,
            "state_key": target_user_id,
        }

        if await self.auth.check_host_in_room(room_id, self.hs.hostname):
            room_version = await self.store.get_room_version_id(room_id)
            builder = self.event_builder_factory.new(room_version, event_dict)

            EventValidator().validate_builder(builder)
            event, context = await self.event_creation_handler.create_new_client_event(
                builder=builder
            )

            event_allowed = await self.third_party_event_rules.check_event_allowed(
                event, context
            )
            if not event_allowed:
                logger.info(
                    "Creation of threepid invite %s forbidden by third-party rules",
                    event,
                )
                raise SynapseError(
                    403, "This event is not allowed in this context", Codes.FORBIDDEN
                )

            event, context = await self.add_display_name_to_third_party_invite(
                room_version, event_dict, event, context
            )

            EventValidator().validate_new(event, self.config)

            # We need to tell the transaction queue to send this out, even
            # though the sender isn't a local user.
            event.internal_metadata.send_on_behalf_of = self.hs.hostname

            try:
                await self.auth.check_from_context(room_version, event, context)
            except AuthError as e:
                logger.warning("Denying new third party invite %r because %s", event, e)
                raise e

            await self._check_signature(event, context)

            # We retrieve the room member handler here as to not cause a cyclic dependency
            member_handler = self.hs.get_room_member_handler()
            await member_handler.send_membership_event(None, event, context)
        else:
            destinations = {x.split(":", 1)[-1] for x in (sender_user_id, room_id)}
            await self.federation_client.forward_third_party_invite(
                destinations, room_id, event_dict
            )

    async def on_exchange_third_party_invite_request(
        self, room_id: str, event_dict: JsonDict
    ) -> None:
        """Handle an exchange_third_party_invite request from a remote server

        The remote server will call this when it wants to turn a 3pid invite
        into a normal m.room.member invite.

        Args:
            room_id: The ID of the room.

            event_dict (dict[str, Any]): Dictionary containing the event body.

        """
        room_version = await self.store.get_room_version_id(room_id)

        # NB: event_dict has a particular specced format we might need to fudge
        # if we change event formats too much.
        builder = self.event_builder_factory.new(room_version, event_dict)

        event, context = await self.event_creation_handler.create_new_client_event(
            builder=builder
        )

        event_allowed = await self.third_party_event_rules.check_event_allowed(
            event, context
        )
        if not event_allowed:
            logger.warning(
                "Exchange of threepid invite %s forbidden by third-party rules", event
            )
            raise SynapseError(
                403, "This event is not allowed in this context", Codes.FORBIDDEN
            )

        event, context = await self.add_display_name_to_third_party_invite(
            room_version, event_dict, event, context
        )

        try:
            await self.auth.check_from_context(room_version, event, context)
        except AuthError as e:
            logger.warning("Denying third party invite %r because %s", event, e)
            raise e
        await self._check_signature(event, context)

        # We need to tell the transaction queue to send this out, even
        # though the sender isn't a local user.
        event.internal_metadata.send_on_behalf_of = get_domain_from_id(event.sender)

        # We retrieve the room member handler here as to not cause a cyclic dependency
        member_handler = self.hs.get_room_member_handler()
        await member_handler.send_membership_event(None, event, context)

    async def add_display_name_to_third_party_invite(
        self, room_version, event_dict, event, context
    ):
        key = (
            EventTypes.ThirdPartyInvite,
            event.content["third_party_invite"]["signed"]["token"],
        )
        original_invite = None
        prev_state_ids = await context.get_prev_state_ids()
        original_invite_id = prev_state_ids.get(key)
        if original_invite_id:
            original_invite = await self.store.get_event(
                original_invite_id, allow_none=True
            )
        if original_invite:
            # If the m.room.third_party_invite event's content is empty, it means the
            # invite has been revoked. In this case, we don't have to raise an error here
            # because the auth check will fail on the invite (because it's not able to
            # fetch public keys from the m.room.third_party_invite event's content, which
            # is empty).
            display_name = original_invite.content.get("display_name")
            event_dict["content"]["third_party_invite"]["display_name"] = display_name
        else:
            logger.info(
                "Could not find invite event for third_party_invite: %r", event_dict
            )
            # We don't discard here as this is not the appropriate place to do
            # auth checks. If we need the invite and don't have it then the
            # auth check code will explode appropriately.

        builder = self.event_builder_factory.new(room_version, event_dict)
        EventValidator().validate_builder(builder)
        event, context = await self.event_creation_handler.create_new_client_event(
            builder=builder
        )
        EventValidator().validate_new(event, self.config)
        return (event, context)

    async def _check_signature(self, event, context):
        """
        Checks that the signature in the event is consistent with its invite.

        Args:
            event (Event): The m.room.member event to check
            context (EventContext):

        Raises:
            AuthError: if signature didn't match any keys, or key has been
                revoked,
            SynapseError: if a transient error meant a key couldn't be checked
                for revocation.
        """
        signed = event.content["third_party_invite"]["signed"]
        token = signed["token"]

        prev_state_ids = await context.get_prev_state_ids()
        invite_event_id = prev_state_ids.get((EventTypes.ThirdPartyInvite, token))

        invite_event = None
        if invite_event_id:
            invite_event = await self.store.get_event(invite_event_id, allow_none=True)

        if not invite_event:
            raise AuthError(403, "Could not find invite")

        logger.debug("Checking auth on event %r", event.content)

        last_exception = None  # type: Optional[Exception]

        # for each public key in the 3pid invite event
        for public_key_object in self.hs.get_auth().get_public_keys(invite_event):
            try:
                # for each sig on the third_party_invite block of the actual invite
                for server, signature_block in signed["signatures"].items():
                    for key_name, encoded_signature in signature_block.items():
                        if not key_name.startswith("ed25519:"):
                            continue

                        logger.debug(
                            "Attempting to verify sig with key %s from %r "
                            "against pubkey %r",
                            key_name,
                            server,
                            public_key_object,
                        )

                        try:
                            public_key = public_key_object["public_key"]
                            verify_key = decode_verify_key_bytes(
                                key_name, decode_base64(public_key)
                            )
                            verify_signed_json(signed, server, verify_key)
                            logger.debug(
                                "Successfully verified sig with key %s from %r "
                                "against pubkey %r",
                                key_name,
                                server,
                                public_key_object,
                            )
                        except Exception:
                            logger.info(
                                "Failed to verify sig with key %s from %r "
                                "against pubkey %r",
                                key_name,
                                server,
                                public_key_object,
                            )
                            raise
                        try:
                            if "key_validity_url" in public_key_object:
                                await self._check_key_revocation(
                                    public_key, public_key_object["key_validity_url"]
                                )
                        except Exception:
                            logger.info(
                                "Failed to query key_validity_url %s",
                                public_key_object["key_validity_url"],
                            )
                            raise
                        return
            except Exception as e:
                last_exception = e

        if last_exception is None:
            # we can only get here if get_public_keys() returned an empty list
            # TODO: make this better
            raise RuntimeError("no public key in invite event")

        raise last_exception

    async def _check_key_revocation(self, public_key, url):
        """
        Checks whether public_key has been revoked.

        Args:
            public_key (str): base-64 encoded public key.
            url (str): Key revocation URL.

        Raises:
            AuthError: if they key has been revoked.
            SynapseError: if a transient error meant a key couldn't be checked
                for revocation.
        """
        try:
            response = await self.http_client.get_json(url, {"public_key": public_key})
        except Exception:
            raise SynapseError(502, "Third party certificate could not be checked")
        if "valid" not in response or not response["valid"]:
            raise AuthError(403, "Third party certificate was invalid")

    async def persist_events_and_notify(
        self,
        event_and_contexts: Sequence[Tuple[EventBase, EventContext]],
        backfilled: bool = False,
    ) -> int:
        """Persists events and tells the notifier/pushers about them, if
        necessary.

        Args:
            event_and_contexts:
            backfilled: Whether these events are a result of
                backfilling or not
        """
        if self.config.worker.writers.events != self._instance_name:
            result = await self._send_events(
                instance_name=self.config.worker.writers.events,
                store=self.store,
                event_and_contexts=event_and_contexts,
                backfilled=backfilled,
            )
            return result["max_stream_id"]
        else:
            max_stream_id = await self.storage.persistence.persist_events(
                event_and_contexts, backfilled=backfilled
            )

            if self._ephemeral_messages_enabled:
                for (event, context) in event_and_contexts:
                    # If there's an expiry timestamp on the event, schedule its expiry.
                    self._message_handler.maybe_schedule_expiry(event)

            if not backfilled:  # Never notify for backfilled events
                for event, _ in event_and_contexts:
                    await self._notify_persisted_event(event, max_stream_id)

            return max_stream_id

    async def _notify_persisted_event(
        self, event: EventBase, max_stream_id: int
    ) -> None:
        """Checks to see if notifier/pushers should be notified about the
        event or not.

        Args:
            event:
            max_stream_id: The max_stream_id returned by persist_events
        """

        extra_users = []
        if event.type == EventTypes.Member:
            target_user_id = event.state_key

            # We notify for memberships if its an invite for one of our
            # users
            if event.internal_metadata.is_outlier():
                if event.membership != Membership.INVITE:
                    if not self.is_mine_id(target_user_id):
                        return

            target_user = UserID.from_string(target_user_id)
            extra_users.append(target_user)
        elif event.internal_metadata.is_outlier():
            return

        event_stream_id = event.internal_metadata.stream_ordering
        self.notifier.on_new_room_event(
            event, event_stream_id, max_stream_id, extra_users=extra_users
        )

        await self.pusher_pool.on_new_notifications(event_stream_id, max_stream_id)

    async def _clean_room_for_join(self, room_id: str) -> None:
        """Called to clean up any data in DB for a given room, ready for the
        server to join the room.

        Args:
            room_id
        """
        if self.config.worker_app:
            await self._clean_room_for_join_client(room_id)
        else:
            await self.store.clean_room_for_join(room_id)

    async def user_joined_room(self, user: UserID, room_id: str) -> None:
        """Called when a new user has joined the room
        """
        if self.config.worker_app:
            await self._notify_user_membership_change(
                room_id=room_id, user_id=user.to_string(), change="joined"
            )
        else:
            user_joined_room(self.distributor, user, room_id)

    async def get_room_complexity(
        self, remote_room_hosts: List[str], room_id: str
    ) -> Optional[dict]:
        """
        Fetch the complexity of a remote room over federation.

        Args:
            remote_room_hosts (list[str]): The remote servers to ask.
            room_id (str): The room ID to ask about.

        Returns:
            Dict contains the complexity
            metric versions, while None means we could not fetch the complexity.
        """

        for host in remote_room_hosts:
            res = await self.federation_client.get_room_complexity(host, room_id)

            # We got a result, return it.
            if res:
                return res

        # We fell off the bottom, couldn't get the complexity from anyone. Oh
        # well.
        return None<|MERGE_RESOLUTION|>--- conflicted
+++ resolved
@@ -2163,11 +2163,7 @@
             e for k, e in current_state_ids.items() if k in auth_types
         ]
 
-<<<<<<< HEAD
-        auth_events_map = await self.store.get_events(current_state_ids)
-=======
         auth_events_map = await self.store.get_events(current_state_ids_list)
->>>>>>> 56efa9ec
         current_auth_events = {
             (e.type, e.state_key): e for e in auth_events_map.values()
         }
