# -*- coding: utf-8 -*-
# Copyright 2014 - 2016 OpenMarket Ltd
# Copyright 2018-2019 New Vector Ltd
# Copyright 2019 The Matrix.org Foundation C.I.C.
#
# Licensed under the Apache License, Version 2.0 (the "License");
# you may not use this file except in compliance with the License.
# You may obtain a copy of the License at
#
#     http://www.apache.org/licenses/LICENSE-2.0
#
# Unless required by applicable law or agreed to in writing, software
# distributed under the License is distributed on an "AS IS" BASIS,
# WITHOUT WARRANTIES OR CONDITIONS OF ANY KIND, either express or implied.
# See the License for the specific language governing permissions and
# limitations under the License.

"""Contains functions for performing events on rooms."""

import itertools
import logging
import math
import string
from collections import OrderedDict
from typing import Tuple

from six import iteritems, string_types

from synapse.api.constants import EventTypes, JoinRules, RoomCreationPreset
from synapse.api.errors import AuthError, Codes, NotFoundError, StoreError, SynapseError
from synapse.api.room_versions import KNOWN_ROOM_VERSIONS, RoomVersion
from synapse.events.utils import copy_power_levels_contents
from synapse.http.endpoint import parse_and_validate_server_name
from synapse.storage.state import StateFilter
from synapse.types import (
    Requester,
    RoomAlias,
    RoomID,
    RoomStreamToken,
    StateMap,
    StreamToken,
    UserID,
)
from synapse.util import stringutils
from synapse.util.async_helpers import Linearizer
from synapse.util.caches.response_cache import ResponseCache
from synapse.visibility import filter_events_for_client

from ._base import BaseHandler

logger = logging.getLogger(__name__)

id_server_scheme = "https://"

FIVE_MINUTES_IN_MS = 5 * 60 * 1000


class RoomCreationHandler(BaseHandler):

    PRESETS_DICT = {
        RoomCreationPreset.PRIVATE_CHAT: {
            "join_rules": JoinRules.INVITE,
            "history_visibility": "shared",
            "original_invitees_have_ops": False,
            "guest_can_join": True,
            "encryption_alg": "m.megolm.v1.aes-sha2",
            "power_level_content_override": {"invite": 0},
        },
        RoomCreationPreset.TRUSTED_PRIVATE_CHAT: {
            "join_rules": JoinRules.INVITE,
            "history_visibility": "shared",
            "original_invitees_have_ops": True,
            "guest_can_join": True,
            "encryption_alg": "m.megolm.v1.aes-sha2",
            "power_level_content_override": {"invite": 0},
        },
        RoomCreationPreset.PUBLIC_CHAT: {
            "join_rules": JoinRules.PUBLIC,
            "history_visibility": "shared",
            "original_invitees_have_ops": False,
            "guest_can_join": False,
            "power_level_content_override": {},
        },
    }

    def __init__(self, hs):
        super(RoomCreationHandler, self).__init__(hs)

        self.spam_checker = hs.get_spam_checker()
        self.event_creation_handler = hs.get_event_creation_handler()
        self.room_member_handler = hs.get_room_member_handler()
        self.config = hs.config

        self._replication = hs.get_replication_data_handler()

        # linearizer to stop two upgrades happening at once
        self._upgrade_linearizer = Linearizer("room_upgrade_linearizer")

        # If a user tries to update the same room multiple times in quick
        # succession, only process the first attempt and return its result to
        # subsequent requests
        self._upgrade_response_cache = ResponseCache(
            hs, "room_upgrade", timeout_ms=FIVE_MINUTES_IN_MS
        )
        self._server_notices_mxid = hs.config.server_notices_mxid

        self.third_party_event_rules = hs.get_third_party_event_rules()

    async def upgrade_room(
        self, requester: Requester, old_room_id: str, new_version: RoomVersion
    ):
        """Replace a room with a new room with a different version

        Args:
            requester: the user requesting the upgrade
            old_room_id: the id of the room to be replaced
            new_version: the new room version to use

        Returns:
            Deferred[unicode]: the new room id
        """
        await self.ratelimit(requester)

        user_id = requester.user.to_string()

        # Check if this room is already being upgraded by another person
        for key in self._upgrade_response_cache.pending_result_cache:
            if key[0] == old_room_id and key[1] != user_id:
                # Two different people are trying to upgrade the same room.
                # Send the second an error.
                #
                # Note that this of course only gets caught if both users are
                # on the same homeserver.
                raise SynapseError(
                    400, "An upgrade for this room is currently in progress"
                )

        # Upgrade the room
        #
        # If this user has sent multiple upgrade requests for the same room
        # and one of them is not complete yet, cache the response and
        # return it to all subsequent requests
        ret = await self._upgrade_response_cache.wrap(
            (old_room_id, user_id),
            self._upgrade_room,
            requester,
            old_room_id,
            new_version,  # args for _upgrade_room
        )

        return ret

    async def _upgrade_room(
        self, requester: Requester, old_room_id: str, new_version: RoomVersion
    ):
        user_id = requester.user.to_string()

        # start by allocating a new room id
        r = await self.store.get_room(old_room_id)
        if r is None:
            raise NotFoundError("Unknown room id %s" % (old_room_id,))
        new_room_id = await self._generate_room_id(
            creator_id=user_id, is_public=r["is_public"], room_version=new_version,
        )

        logger.info("Creating new room %s to replace %s", new_room_id, old_room_id)

        # we create and auth the tombstone event before properly creating the new
        # room, to check our user has perms in the old room.
        (
            tombstone_event,
            tombstone_context,
        ) = await self.event_creation_handler.create_event(
            requester,
            {
                "type": EventTypes.Tombstone,
                "state_key": "",
                "room_id": old_room_id,
                "sender": user_id,
                "content": {
                    "body": "This room has been replaced",
                    "replacement_room": new_room_id,
                },
            },
            token_id=requester.access_token_id,
        )
        old_room_version = await self.store.get_room_version_id(old_room_id)
        await self.auth.check_from_context(
            old_room_version, tombstone_event, tombstone_context
        )

        await self.clone_existing_room(
            requester,
            old_room_id=old_room_id,
            new_room_id=new_room_id,
            new_room_version=new_version,
            tombstone_event_id=tombstone_event.event_id,
        )

        # now send the tombstone
        await self.event_creation_handler.send_nonmember_event(
            requester, tombstone_event, tombstone_context
        )

        old_room_state = await tombstone_context.get_current_state_ids()

        # update any aliases
        await self._move_aliases_to_new_room(
            requester, old_room_id, new_room_id, old_room_state
        )

        # Copy over user push rules, tags and migrate room directory state
        await self.room_member_handler.transfer_room_state_on_room_upgrade(
            old_room_id, new_room_id
        )

        # finally, shut down the PLs in the old room, and update them in the new
        # room.
        await self._update_upgraded_room_pls(
            requester, old_room_id, new_room_id, old_room_state,
        )

        return new_room_id

    async def _update_upgraded_room_pls(
        self,
        requester: Requester,
        old_room_id: str,
        new_room_id: str,
        old_room_state: StateMap[str],
    ):
        """Send updated power levels in both rooms after an upgrade

        Args:
            requester: the user requesting the upgrade
            old_room_id: the id of the room to be replaced
            new_room_id: the id of the replacement room
            old_room_state: the state map for the old room

        Returns:
            Deferred
        """
        old_room_pl_event_id = old_room_state.get((EventTypes.PowerLevels, ""))

        if old_room_pl_event_id is None:
            logger.warning(
                "Not supported: upgrading a room with no PL event. Not setting PLs "
                "in old room."
            )
            return

        old_room_pl_state = await self.store.get_event(old_room_pl_event_id)

        # we try to stop regular users from speaking by setting the PL required
        # to send regular events and invites to 'Moderator' level. That's normally
        # 50, but if the default PL in a room is 50 or more, then we set the
        # required PL above that.

        pl_content = dict(old_room_pl_state.content)
        users_default = int(pl_content.get("users_default", 0))
        restricted_level = max(users_default + 1, 50)

        updated = False
        for v in ("invite", "events_default"):
            current = int(pl_content.get(v, 0))
            if current < restricted_level:
                logger.debug(
                    "Setting level for %s in %s to %i (was %i)",
                    v,
                    old_room_id,
                    restricted_level,
                    current,
                )
                pl_content[v] = restricted_level
                updated = True
            else:
                logger.debug("Not setting level for %s (already %i)", v, current)

        if updated:
            try:
                await self.event_creation_handler.create_and_send_nonmember_event(
                    requester,
                    {
                        "type": EventTypes.PowerLevels,
                        "state_key": "",
                        "room_id": old_room_id,
                        "sender": requester.user.to_string(),
                        "content": pl_content,
                    },
                    ratelimit=False,
                )
            except AuthError as e:
                logger.warning("Unable to update PLs in old room: %s", e)

        await self.event_creation_handler.create_and_send_nonmember_event(
            requester,
            {
                "type": EventTypes.PowerLevels,
                "state_key": "",
                "room_id": new_room_id,
                "sender": requester.user.to_string(),
                "content": old_room_pl_state.content,
            },
            ratelimit=False,
        )

    async def clone_existing_room(
        self,
        requester: Requester,
        old_room_id: str,
        new_room_id: str,
        new_room_version: RoomVersion,
        tombstone_event_id: str,
    ):
        """Populate a new room based on an old room

        Args:
            requester: the user requesting the upgrade
            old_room_id : the id of the room to be replaced
            new_room_id: the id to give the new room (should already have been
                created with _gemerate_room_id())
            new_room_version: the new room version to use
            tombstone_event_id: the ID of the tombstone event in the old room.
        Returns:
            Deferred
        """
        user_id = requester.user.to_string()

        if (
            self._server_notices_mxid is not None
            and requester.user.to_string() == self._server_notices_mxid
        ):
            # allow the server notices mxid to create rooms
            is_requester_admin = True

        else:
            is_requester_admin = await self.auth.is_server_admin(requester.user)

        if not is_requester_admin and not self.spam_checker.user_may_create_room(
            user_id, invite_list=[], third_party_invite_list=[], cloning=True
        ):
            raise SynapseError(403, "You are not permitted to create rooms")

        creation_content = {
            "room_version": new_room_version.identifier,
            "predecessor": {"room_id": old_room_id, "event_id": tombstone_event_id},
        }

        # Check if old room was non-federatable

        # Get old room's create event
        old_room_create_event = await self.store.get_create_event_for_room(old_room_id)

        # Check if the create event specified a non-federatable room
        if not old_room_create_event.content.get("m.federate", True):
            # If so, mark the new room as non-federatable as well
            creation_content["m.federate"] = False

        initial_state = {}

        # Replicate relevant room events
        types_to_copy = (
            (EventTypes.JoinRules, ""),
            (EventTypes.Name, ""),
            (EventTypes.Topic, ""),
            (EventTypes.RoomHistoryVisibility, ""),
            (EventTypes.GuestAccess, ""),
            (EventTypes.RoomAvatar, ""),
            (EventTypes.RoomEncryption, ""),
            (EventTypes.ServerACL, ""),
            (EventTypes.RelatedGroups, ""),
            (EventTypes.PowerLevels, ""),
        )

        old_room_state_ids = await self.store.get_filtered_current_state_ids(
            old_room_id, StateFilter.from_types(types_to_copy)
        )
        # map from event_id to BaseEvent
        old_room_state_events = await self.store.get_events(old_room_state_ids.values())

        for k, old_event_id in iteritems(old_room_state_ids):
            old_event = old_room_state_events.get(old_event_id)
            if old_event:
                initial_state[k] = old_event.content

        # deep-copy the power-levels event before we start modifying it
        # note that if frozen_dicts are enabled, `power_levels` will be a frozen
        # dict so we can't just copy.deepcopy it.
        initial_state[
            (EventTypes.PowerLevels, "")
        ] = power_levels = copy_power_levels_contents(
            initial_state[(EventTypes.PowerLevels, "")]
        )

        # Resolve the minimum power level required to send any state event
        # We will give the upgrading user this power level temporarily (if necessary) such that
        # they are able to copy all of the state events over, then revert them back to their
        # original power level afterwards in _update_upgraded_room_pls

        # Copy over user power levels now as this will not be possible with >100PL users once
        # the room has been created

        # Calculate the minimum power level needed to clone the room
        event_power_levels = power_levels.get("events", {})
        state_default = power_levels.get("state_default", 0)
        ban = power_levels.get("ban")
        needed_power_level = max(state_default, ban, max(event_power_levels.values()))

        # Raise the requester's power level in the new room if necessary
        current_power_level = power_levels["users"][user_id]
        if current_power_level < needed_power_level:
            power_levels["users"][user_id] = needed_power_level

        await self._send_events_for_new_room(
            requester,
            new_room_id,
            # we expect to override all the presets with initial_state, so this is
            # somewhat arbitrary.
            preset_config=RoomCreationPreset.PRIVATE_CHAT,
            invite_list=[],
            initial_state=initial_state,
            creation_content=creation_content,
        )

        # Transfer membership events
        old_room_member_state_ids = await self.store.get_filtered_current_state_ids(
            old_room_id, StateFilter.from_types([(EventTypes.Member, None)])
        )

        # map from event_id to BaseEvent
        old_room_member_state_events = await self.store.get_events(
            old_room_member_state_ids.values()
        )
        for k, old_event in iteritems(old_room_member_state_events):
            # Only transfer ban events
            if (
                "membership" in old_event.content
                and old_event.content["membership"] == "ban"
            ):
                await self.room_member_handler.update_membership(
                    requester,
                    UserID.from_string(old_event["state_key"]),
                    new_room_id,
                    "ban",
                    ratelimit=False,
                    content=old_event.content,
                )

        # XXX invites/joins
        # XXX 3pid invites

    async def _move_aliases_to_new_room(
        self,
        requester: Requester,
        old_room_id: str,
        new_room_id: str,
        old_room_state: StateMap[str],
    ):
        # check to see if we have a canonical alias.
        canonical_alias_event = None
        canonical_alias_event_id = old_room_state.get((EventTypes.CanonicalAlias, ""))
        if canonical_alias_event_id:
            canonical_alias_event = await self.store.get_event(canonical_alias_event_id)

        await self.store.update_aliases_for_room(old_room_id, new_room_id)

        if not canonical_alias_event:
            return

        # If there is a canonical alias we need to update the one in the old
        # room and set one in the new one.
        old_canonical_alias_content = dict(canonical_alias_event.content)
        new_canonical_alias_content = {}

        canonical = canonical_alias_event.content.get("alias")
        if canonical and self.hs.is_mine_id(canonical):
            new_canonical_alias_content["alias"] = canonical
            old_canonical_alias_content.pop("alias", None)

        # We convert to a list as it will be a Tuple.
        old_alt_aliases = list(old_canonical_alias_content.get("alt_aliases", []))
        if old_alt_aliases:
            old_canonical_alias_content["alt_aliases"] = old_alt_aliases
            new_alt_aliases = new_canonical_alias_content.setdefault("alt_aliases", [])
            for alias in canonical_alias_event.content.get("alt_aliases", []):
                try:
                    if self.hs.is_mine_id(alias):
                        new_alt_aliases.append(alias)
                        old_alt_aliases.remove(alias)
                except Exception:
                    logger.info(
                        "Invalid alias %s in canonical alias event %s",
                        alias,
                        canonical_alias_event_id,
                    )

            if not old_alt_aliases:
                old_canonical_alias_content.pop("alt_aliases")

        # If a canonical alias event existed for the old room, fire a canonical
        # alias event for the new room with a copy of the information.
        try:
            await self.event_creation_handler.create_and_send_nonmember_event(
                requester,
                {
                    "type": EventTypes.CanonicalAlias,
                    "state_key": "",
                    "room_id": old_room_id,
                    "sender": requester.user.to_string(),
                    "content": old_canonical_alias_content,
                },
                ratelimit=False,
            )
        except SynapseError as e:
            # again I'm not really expecting this to fail, but if it does, I'd rather
            # we returned the new room to the client at this point.
            logger.error("Unable to send updated alias events in old room: %s", e)

        try:
            await self.event_creation_handler.create_and_send_nonmember_event(
                requester,
                {
                    "type": EventTypes.CanonicalAlias,
                    "state_key": "",
                    "room_id": new_room_id,
                    "sender": requester.user.to_string(),
                    "content": new_canonical_alias_content,
                },
                ratelimit=False,
            )
        except SynapseError as e:
            # again I'm not really expecting this to fail, but if it does, I'd rather
            # we returned the new room to the client at this point.
            logger.error("Unable to send updated alias events in new room: %s", e)

    async def create_room(
        self, requester, config, ratelimit=True, creator_join_profile=None
    ) -> Tuple[dict, int]:
        """ Creates a new room.

        Args:
            requester (synapse.types.Requester):
                The user who requested the room creation.
            config (dict) : A dict of configuration options.
            ratelimit (bool): set to False to disable the rate limiter

            creator_join_profile (dict|None):
                Set to override the displayname and avatar for the creating
                user in this room. If unset, displayname and avatar will be
                derived from the user's profile. If set, should contain the
                values to go in the body of the 'join' event (typically
                `avatar_url` and/or `displayname`.

        Returns:
                First, a dict containing the keys `room_id` and, if an alias
                was, requested, `room_alias`. Secondly, the stream_id of the
                last persisted event.
        Raises:
            SynapseError if the room ID couldn't be stored, or something went
            horribly wrong.
            ResourceLimitError if server is blocked to some resource being
            exceeded
        """
        user_id = requester.user.to_string()

        await self.auth.check_auth_blocking(user_id)

        if (
            self._server_notices_mxid is not None
            and requester.user.to_string() == self._server_notices_mxid
        ):
            # allow the server notices mxid to create rooms
            is_requester_admin = True
        else:
            is_requester_admin = await self.auth.is_server_admin(requester.user)

        # Check whether the third party rules allows/changes the room create
        # request.
        event_allowed = await self.third_party_event_rules.on_create_room(
            requester, config, is_requester_admin=is_requester_admin
        )
        if not event_allowed:
            raise SynapseError(
                403, "You are not permitted to create rooms", Codes.FORBIDDEN
            )

        invite_list = config.get("invite", [])
        invite_3pid_list = config.get("invite_3pid", [])

        if not is_requester_admin and not self.spam_checker.user_may_create_room(
            user_id,
            invite_list=invite_list,
            third_party_invite_list=invite_3pid_list,
            cloning=False,
        ):
            raise SynapseError(403, "You are not permitted to create rooms")

        if ratelimit:
            await self.ratelimit(requester)

        room_version_id = config.get(
            "room_version", self.config.default_room_version.identifier
        )

        if not isinstance(room_version_id, string_types):
            raise SynapseError(400, "room_version must be a string", Codes.BAD_JSON)

        room_version = KNOWN_ROOM_VERSIONS.get(room_version_id)
        if room_version is None:
            raise SynapseError(
                400,
                "Your homeserver does not support this room version",
                Codes.UNSUPPORTED_ROOM_VERSION,
            )

        if "room_alias_name" in config:
            for wchar in string.whitespace:
                if wchar in config["room_alias_name"]:
                    raise SynapseError(400, "Invalid characters in room alias")

            room_alias = RoomAlias(config["room_alias_name"], self.hs.hostname)
            mapping = await self.store.get_association_from_room_alias(room_alias)

            if mapping:
                raise SynapseError(400, "Room alias already taken", Codes.ROOM_IN_USE)
        else:
            room_alias = None

        for i in invite_list:
            try:
                uid = UserID.from_string(i)
                parse_and_validate_server_name(uid.domain)
            except Exception:
                raise SynapseError(400, "Invalid user_id: %s" % (i,))

        await self.event_creation_handler.assert_accepted_privacy_policy(requester)

        power_level_content_override = config.get("power_level_content_override")
        if (
            power_level_content_override
            and "users" in power_level_content_override
            and user_id not in power_level_content_override["users"]
        ):
            raise SynapseError(
                400,
                "Not a valid power_level_content_override: 'users' did not contain %s"
                % (user_id,),
            )

        visibility = config.get("visibility", None)
        is_public = visibility == "public"

        room_id = await self._generate_room_id(
            creator_id=user_id, is_public=is_public, room_version=room_version,
        )

        directory_handler = self.hs.get_handlers().directory_handler
        if room_alias:
            await directory_handler.create_association(
                requester=requester,
                room_id=room_id,
                room_alias=room_alias,
                servers=[self.hs.hostname],
                check_membership=False,
            )

        if is_public:
            if not self.config.is_publishing_room_allowed(user_id, room_id, room_alias):
                # Lets just return a generic message, as there may be all sorts of
                # reasons why we said no. TODO: Allow configurable error messages
                # per alias creation rule?
                raise SynapseError(403, "Not allowed to publish room")

        preset_config = config.get(
            "preset",
            RoomCreationPreset.PRIVATE_CHAT
            if visibility == "private"
            else RoomCreationPreset.PUBLIC_CHAT,
        )

        raw_initial_state = config.get("initial_state", [])

        initial_state = OrderedDict()
        for val in raw_initial_state:
            initial_state[(val["type"], val.get("state_key", ""))] = val["content"]

        creation_content = config.get("creation_content", {})

        # override any attempt to set room versions via the creation_content
        creation_content["room_version"] = room_version.identifier

        last_stream_id = await self._send_events_for_new_room(
            requester,
            room_id,
            preset_config=preset_config,
            invite_list=invite_list,
            initial_state=initial_state,
            creation_content=creation_content,
            room_alias=room_alias,
            power_level_content_override=power_level_content_override,
            creator_join_profile=creator_join_profile,
        )

        if "name" in config:
            name = config["name"]
            (
                _,
                last_stream_id,
            ) = await self.event_creation_handler.create_and_send_nonmember_event(
                requester,
                {
                    "type": EventTypes.Name,
                    "room_id": room_id,
                    "sender": user_id,
                    "state_key": "",
                    "content": {"name": name},
                },
                ratelimit=False,
            )

        if "topic" in config:
            topic = config["topic"]
            (
                _,
                last_stream_id,
            ) = await self.event_creation_handler.create_and_send_nonmember_event(
                requester,
                {
                    "type": EventTypes.Topic,
                    "room_id": room_id,
                    "sender": user_id,
                    "state_key": "",
                    "content": {"topic": topic},
                },
                ratelimit=False,
            )

        for invitee in invite_list:
            content = {}
            is_direct = config.get("is_direct", None)
            if is_direct:
                content["is_direct"] = is_direct

            _, last_stream_id = await self.room_member_handler.update_membership(
                requester,
                UserID.from_string(invitee),
                room_id,
                "invite",
                ratelimit=False,
                content=content,
                new_room=True,
            )

        for invite_3pid in invite_3pid_list:
            id_server = invite_3pid["id_server"]
            id_access_token = invite_3pid.get("id_access_token")  # optional
            address = invite_3pid["address"]
            medium = invite_3pid["medium"]
            last_stream_id = await self.hs.get_room_member_handler().do_3pid_invite(
                room_id,
                requester.user,
                medium,
                address,
                id_server,
                requester,
                txn_id=None,
                new_room=True,
                id_access_token=id_access_token,
            )

        result = {"room_id": room_id}

        if room_alias:
            result["room_alias"] = room_alias.to_string()

        # Always wait for room creation to progate before returning
        await self._replication.wait_for_stream_position(
            self.hs.config.worker.writers.events, "events", last_stream_id
        )

        return result, last_stream_id

    async def _send_events_for_new_room(
        self,
        creator,  # A Requester object.
        room_id,
        preset_config,
        invite_list,
        initial_state,
        creation_content,
        room_alias=None,
        power_level_content_override=None,  # Doesn't apply when initial state has power level state event content
        creator_join_profile=None,
    ) -> int:
        """Sends the initial events into a new room.

        Returns:
            The stream_id of the last event persisted.
        """

        def create(etype, content, **kwargs):
            e = {"type": etype, "content": content}

            e.update(event_keys)
            e.update(kwargs)

            return e

        async def send(etype, content, **kwargs) -> int:
            event = create(etype, content, **kwargs)
            logger.debug("Sending %s in new room", etype)
            (
                _,
                last_stream_id,
            ) = await self.event_creation_handler.create_and_send_nonmember_event(
                creator, event, ratelimit=False
            )
            return last_stream_id

        config = RoomCreationHandler.PRESETS_DICT[preset_config]

        creator_id = creator.user.to_string()

        event_keys = {"room_id": room_id, "sender": creator_id, "state_key": ""}

        creation_content.update({"creator": creator_id})
        await send(etype=EventTypes.Create, content=creation_content)

        logger.debug("Sending %s in new room", EventTypes.Member)
        await self.room_member_handler.update_membership(
            creator,
            creator.user,
            room_id,
            "join",
            ratelimit=False,
            content=creator_join_profile,
            new_room=True,
        )

        # We treat the power levels override specially as this needs to be one
        # of the first events that get sent into a room.
        pl_content = initial_state.pop((EventTypes.PowerLevels, ""), None)
        if pl_content is not None:
            last_sent_stream_id = await send(
                etype=EventTypes.PowerLevels, content=pl_content
            )
        else:
            power_level_content = {
                "users": {creator_id: 100},
                "users_default": 0,
                "events": {
                    EventTypes.Name: 50,
                    EventTypes.PowerLevels: 100,
                    EventTypes.RoomHistoryVisibility: 100,
                    EventTypes.CanonicalAlias: 50,
                    EventTypes.RoomAvatar: 50,
                    EventTypes.Tombstone: 100,
                    EventTypes.ServerACL: 100,
                    EventTypes.RoomEncryption: 100,
                },
                "events_default": 0,
                "state_default": 50,
                "ban": 50,
                "kick": 50,
                "redact": 50,
                "invite": 50,
            }

            if config["original_invitees_have_ops"]:
                for invitee in invite_list:
                    power_level_content["users"][invitee] = 100

            # Power levels overrides are defined per chat preset
            power_level_content.update(config["power_level_content_override"])

            if power_level_content_override:
                power_level_content.update(power_level_content_override)

            last_sent_stream_id = await send(
                etype=EventTypes.PowerLevels, content=power_level_content
            )

        if room_alias and (EventTypes.CanonicalAlias, "") not in initial_state:
            last_sent_stream_id = await send(
                etype=EventTypes.CanonicalAlias,
                content={"alias": room_alias.to_string()},
            )

        if (EventTypes.JoinRules, "") not in initial_state:
            last_sent_stream_id = await send(
                etype=EventTypes.JoinRules, content={"join_rule": config["join_rules"]}
            )

        if (EventTypes.RoomHistoryVisibility, "") not in initial_state:
            last_sent_stream_id = await send(
                etype=EventTypes.RoomHistoryVisibility,
                content={"history_visibility": config["history_visibility"]},
            )

        if config["guest_can_join"]:
            if (EventTypes.GuestAccess, "") not in initial_state:
                last_sent_stream_id = await send(
                    etype=EventTypes.GuestAccess, content={"guest_access": "can_join"}
                )

        for (etype, state_key), content in initial_state.items():
            last_sent_stream_id = await send(
                etype=etype, state_key=state_key, content=content
            )

        return last_sent_stream_id

<<<<<<< HEAD
        if "encryption_alg" in config:
            await send(
                etype=EventTypes.RoomEncryption,
                state_key="",
                content={"algorithm": config["encryption_alg"]},
            )

    @defer.inlineCallbacks
    def _generate_room_id(
=======
    async def _generate_room_id(
>>>>>>> 38c1fdb1
        self, creator_id: str, is_public: str, room_version: RoomVersion,
    ):
        # autogen room IDs and try to create it. We may clash, so just
        # try a few times till one goes through, giving up eventually.
        attempts = 0
        while attempts < 5:
            try:
                random_string = stringutils.random_string(18)
                gen_room_id = RoomID(random_string, self.hs.hostname).to_string()
                if isinstance(gen_room_id, bytes):
                    gen_room_id = gen_room_id.decode("utf-8")
                await self.store.store_room(
                    room_id=gen_room_id,
                    room_creator_user_id=creator_id,
                    is_public=is_public,
                    room_version=room_version,
                )
                return gen_room_id
            except StoreError:
                attempts += 1
        raise StoreError(500, "Couldn't generate a room ID.")


class RoomContextHandler(object):
    def __init__(self, hs):
        self.hs = hs
        self.store = hs.get_datastore()
        self.storage = hs.get_storage()
        self.state_store = self.storage.state

    async def get_event_context(self, user, room_id, event_id, limit, event_filter):
        """Retrieves events, pagination tokens and state around a given event
        in a room.

        Args:
            user (UserID)
            room_id (str)
            event_id (str)
            limit (int): The maximum number of events to return in total
                (excluding state).
            event_filter (Filter|None): the filter to apply to the events returned
                (excluding the target event_id)

        Returns:
            dict, or None if the event isn't found
        """
        before_limit = math.floor(limit / 2.0)
        after_limit = limit - before_limit

        users = await self.store.get_users_in_room(room_id)
        is_peeking = user.to_string() not in users

        def filter_evts(events):
            return filter_events_for_client(
                self.storage, user.to_string(), events, is_peeking=is_peeking
            )

        event = await self.store.get_event(
            event_id, get_prev_content=True, allow_none=True
        )
        if not event:
            return None

        filtered = await filter_evts([event])
        if not filtered:
            raise AuthError(403, "You don't have permission to access that event.")

        results = await self.store.get_events_around(
            room_id, event_id, before_limit, after_limit, event_filter
        )

        if event_filter:
            results["events_before"] = event_filter.filter(results["events_before"])
            results["events_after"] = event_filter.filter(results["events_after"])

        results["events_before"] = await filter_evts(results["events_before"])
        results["events_after"] = await filter_evts(results["events_after"])
        # filter_evts can return a pruned event in case the user is allowed to see that
        # there's something there but not see the content, so use the event that's in
        # `filtered` rather than the event we retrieved from the datastore.
        results["event"] = filtered[0]

        if results["events_after"]:
            last_event_id = results["events_after"][-1].event_id
        else:
            last_event_id = event_id

        if event_filter and event_filter.lazy_load_members():
            state_filter = StateFilter.from_lazy_load_member_list(
                ev.sender
                for ev in itertools.chain(
                    results["events_before"],
                    (results["event"],),
                    results["events_after"],
                )
            )
        else:
            state_filter = StateFilter.all()

        # XXX: why do we return the state as of the last event rather than the
        # first? Shouldn't we be consistent with /sync?
        # https://github.com/matrix-org/matrix-doc/issues/687

        state = await self.state_store.get_state_for_events(
            [last_event_id], state_filter=state_filter
        )

        state_events = list(state[last_event_id].values())
        if event_filter:
            state_events = event_filter.filter(state_events)

        results["state"] = await filter_evts(state_events)

        # We use a dummy token here as we only care about the room portion of
        # the token, which we replace.
        token = StreamToken.START

        results["start"] = token.copy_and_replace(
            "room_key", results["start"]
        ).to_string()

        results["end"] = token.copy_and_replace("room_key", results["end"]).to_string()

        return results


class RoomEventSource(object):
    def __init__(self, hs):
        self.store = hs.get_datastore()

    async def get_new_events(
        self, user, from_key, limit, room_ids, is_guest, explicit_room_id=None
    ):
        # We just ignore the key for now.

        to_key = await self.get_current_key()

        from_token = RoomStreamToken.parse(from_key)
        if from_token.topological:
            logger.warning("Stream has topological part!!!! %r", from_key)
            from_key = "s%s" % (from_token.stream,)

        app_service = self.store.get_app_service_by_user_id(user.to_string())
        if app_service:
            # We no longer support AS users using /sync directly.
            # See https://github.com/matrix-org/matrix-doc/issues/1144
            raise NotImplementedError()
        else:
            room_events = await self.store.get_membership_changes_for_user(
                user.to_string(), from_key, to_key
            )

            room_to_events = await self.store.get_room_events_stream_for_rooms(
                room_ids=room_ids,
                from_key=from_key,
                to_key=to_key,
                limit=limit or 10,
                order="ASC",
            )

            events = list(room_events)
            events.extend(e for evs, _ in room_to_events.values() for e in evs)

            events.sort(key=lambda e: e.internal_metadata.order)

            if limit:
                events[:] = events[:limit]

            if events:
                end_key = events[-1].internal_metadata.after
            else:
                end_key = to_key

        return (events, end_key)

    def get_current_key(self):
        return self.store.get_room_events_max_id()

    def get_current_key_for_room(self, room_id):
        return self.store.get_room_events_max_id(room_id)<|MERGE_RESOLUTION|>--- conflicted
+++ resolved
@@ -908,21 +908,16 @@
                 etype=etype, state_key=state_key, content=content
             )
 
-        return last_sent_stream_id
-
-<<<<<<< HEAD
         if "encryption_alg" in config:
-            await send(
+            last_sent_stream_id = await send(
                 etype=EventTypes.RoomEncryption,
                 state_key="",
                 content={"algorithm": config["encryption_alg"]},
             )
 
-    @defer.inlineCallbacks
-    def _generate_room_id(
-=======
+        return last_sent_stream_id
+
     async def _generate_room_id(
->>>>>>> 38c1fdb1
         self, creator_id: str, is_public: str, room_version: RoomVersion,
     ):
         # autogen room IDs and try to create it. We may clash, so just
