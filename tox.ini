--- conflicted
+++ resolved
@@ -78,11 +78,6 @@
     # we use "env" rather than putting a value in `setenv` so that it is not
     # inherited by other tox environments.
     #
-<<<<<<< HEAD
-    # keep this in sync with the copy in `testenv:py3-old`.
-    #
-=======
->>>>>>> 438a8594
     /usr/bin/env COVERAGE_PROCESS_START={toxinidir}/.coveragerc "{envbindir}/trial" {env:TRIAL_FLAGS:} {posargs:tests} {env:TOXSUFFIX:}
 
 # As of twisted 16.4, trial tries to import the tests as a package (previously
