# -*- coding: utf-8 -*-
# Copyright 2014-2016 OpenMarket Ltd
#
# Licensed under the Apache License, Version 2.0 (the "License");
# you may not use this file except in compliance with the License.
# You may obtain a copy of the License at
#
#     http://www.apache.org/licenses/LICENSE-2.0
#
# Unless required by applicable law or agreed to in writing, software
# distributed under the License is distributed on an "AS IS" BASIS,
# WITHOUT WARRANTIES OR CONDITIONS OF ANY KIND, either express or implied.
# See the License for the specific language governing permissions and
# limitations under the License.


from mock import Mock

from twisted.internet import defer

import synapse.types
from synapse.api.errors import AuthError, SynapseError
from synapse.types import UserID

from tests import unittest
from tests.test_utils import make_awaitable
from tests.utils import setup_test_homeserver


class ProfileTestCase(unittest.TestCase):
    """ Tests profile management. """

    @defer.inlineCallbacks
    def setUp(self):
        self.mock_federation = Mock()
        self.mock_registry = Mock()

        self.query_handlers = {}

        def register_query_handler(query_type, handler):
            self.query_handlers[query_type] = handler

        self.mock_registry.register_query_handler = register_query_handler

        hs = yield setup_test_homeserver(
            self.addCleanup,
<<<<<<< HEAD
            federation_http_client=None,
            resource_for_federation=Mock(),
=======
>>>>>>> cf7d3c90
            federation_client=self.mock_federation,
            federation_server=Mock(),
            federation_registry=self.mock_registry,
        )

        self.store = hs.get_datastore()

        self.frank = UserID.from_string("@1234ABCD:test")
        self.bob = UserID.from_string("@4567:test")
        self.alice = UserID.from_string("@alice:remote")

        yield defer.ensureDeferred(self.store.create_profile(self.frank.localpart))

        self.handler = hs.get_profile_handler()
        self.hs = hs

    @defer.inlineCallbacks
    def test_get_my_name(self):
        yield defer.ensureDeferred(
            self.store.set_profile_displayname(self.frank.localpart, "Frank", 1)
        )

        displayname = yield defer.ensureDeferred(
            self.handler.get_displayname(self.frank)
        )

        self.assertEquals("Frank", displayname)

    @defer.inlineCallbacks
    def test_set_my_name(self):
        yield defer.ensureDeferred(
            self.handler.set_displayname(
                self.frank, synapse.types.create_requester(self.frank), "Frank Jr."
            )
        )

        self.assertEquals(
            (
                yield defer.ensureDeferred(
                    self.store.get_profile_displayname(self.frank.localpart)
                )
            ),
            "Frank Jr.",
        )

        # Set displayname again
        yield defer.ensureDeferred(
            self.handler.set_displayname(
                self.frank, synapse.types.create_requester(self.frank), "Frank"
            )
        )

        self.assertEquals(
            (
                yield defer.ensureDeferred(
                    self.store.get_profile_displayname(self.frank.localpart)
                )
            ),
            "Frank",
        )

    @defer.inlineCallbacks
    def test_set_my_name_if_disabled(self):
        self.hs.config.enable_set_displayname = False

        # Setting displayname for the first time is allowed
        yield defer.ensureDeferred(
            self.store.set_profile_displayname(self.frank.localpart, "Frank", 1)
        )

        self.assertEquals(
            (
                yield defer.ensureDeferred(
                    self.store.get_profile_displayname(self.frank.localpart)
                )
            ),
            "Frank",
        )

        # Setting displayname a second time is forbidden
        d = defer.ensureDeferred(
            self.handler.set_displayname(
                self.frank, synapse.types.create_requester(self.frank), "Frank Jr."
            )
        )

        yield self.assertFailure(d, SynapseError)

    @defer.inlineCallbacks
    def test_set_my_name_noauth(self):
        d = defer.ensureDeferred(
            self.handler.set_displayname(
                self.frank, synapse.types.create_requester(self.bob), "Frank Jr."
            )
        )

        yield self.assertFailure(d, AuthError)

    @defer.inlineCallbacks
    def test_get_other_name(self):
        self.mock_federation.make_query.return_value = make_awaitable(
            {"displayname": "Alice"}
        )

        displayname = yield defer.ensureDeferred(
            self.handler.get_displayname(self.alice)
        )

        self.assertEquals(displayname, "Alice")
        self.mock_federation.make_query.assert_called_with(
            destination="remote",
            query_type="profile",
            args={"user_id": "@alice:remote", "field": "displayname"},
            ignore_backoff=True,
        )

    @defer.inlineCallbacks
    def test_incoming_fed_query(self):
        yield defer.ensureDeferred(self.store.create_profile("caroline"))
        yield defer.ensureDeferred(
            self.store.set_profile_displayname("caroline", "Caroline", 1)
        )

        response = yield defer.ensureDeferred(
            self.query_handlers["profile"](
                {"user_id": "@caroline:test", "field": "displayname"}
            )
        )

        self.assertEquals({"displayname": "Caroline"}, response)

    @defer.inlineCallbacks
    def test_get_my_avatar(self):
        yield defer.ensureDeferred(
            self.store.set_profile_avatar_url(
                self.frank.localpart, "http://my.server/me.png", 1
            )
        )
        avatar_url = yield defer.ensureDeferred(self.handler.get_avatar_url(self.frank))

        self.assertEquals("http://my.server/me.png", avatar_url)

    @defer.inlineCallbacks
    def test_set_my_avatar(self):
        yield defer.ensureDeferred(
            self.handler.set_avatar_url(
                self.frank,
                synapse.types.create_requester(self.frank),
                "http://my.server/pic.gif",
            )
        )

        self.assertEquals(
            (
                yield defer.ensureDeferred(
                    self.store.get_profile_avatar_url(self.frank.localpart)
                )
            ),
            "http://my.server/pic.gif",
        )

        # Set avatar again
        yield defer.ensureDeferred(
            self.handler.set_avatar_url(
                self.frank,
                synapse.types.create_requester(self.frank),
                "http://my.server/me.png",
            )
        )

        self.assertEquals(
            (
                yield defer.ensureDeferred(
                    self.store.get_profile_avatar_url(self.frank.localpart)
                )
            ),
            "http://my.server/me.png",
        )

    @defer.inlineCallbacks
    def test_set_my_avatar_if_disabled(self):
        self.hs.config.enable_set_avatar_url = False

        # Setting displayname for the first time is allowed
        yield defer.ensureDeferred(
            self.store.set_profile_avatar_url(
                self.frank.localpart, "http://my.server/me.png", 1
            )
        )

        self.assertEquals(
            (
                yield defer.ensureDeferred(
                    self.store.get_profile_avatar_url(self.frank.localpart)
                )
            ),
            "http://my.server/me.png",
        )

        # Set avatar a second time is forbidden
        d = defer.ensureDeferred(
            self.handler.set_avatar_url(
                self.frank,
                synapse.types.create_requester(self.frank),
                "http://my.server/pic.gif",
            )
        )

        yield self.assertFailure(d, SynapseError)<|MERGE_RESOLUTION|>--- conflicted
+++ resolved
@@ -44,11 +44,6 @@
 
         hs = yield setup_test_homeserver(
             self.addCleanup,
-<<<<<<< HEAD
-            federation_http_client=None,
-            resource_for_federation=Mock(),
-=======
->>>>>>> cf7d3c90
             federation_client=self.mock_federation,
             federation_server=Mock(),
             federation_registry=self.mock_registry,
