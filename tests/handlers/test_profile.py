# -*- coding: utf-8 -*-
# Copyright 2014-2016 OpenMarket Ltd
#
# Licensed under the Apache License, Version 2.0 (the "License");
# you may not use this file except in compliance with the License.
# You may obtain a copy of the License at
#
#     http://www.apache.org/licenses/LICENSE-2.0
#
# Unless required by applicable law or agreed to in writing, software
# distributed under the License is distributed on an "AS IS" BASIS,
# WITHOUT WARRANTIES OR CONDITIONS OF ANY KIND, either express or implied.
# See the License for the specific language governing permissions and
# limitations under the License.


from mock import Mock

from twisted.internet import defer

import synapse.types
from synapse.api.errors import AuthError, SynapseError
from synapse.handlers.profile import MasterProfileHandler
from synapse.types import UserID

from tests import unittest
from tests.test_utils import make_awaitable
from tests.utils import setup_test_homeserver


class ProfileHandlers(object):
    def __init__(self, hs):
        self.profile_handler = MasterProfileHandler(hs)


class ProfileTestCase(unittest.TestCase):
    """ Tests profile management. """

    @defer.inlineCallbacks
    def setUp(self):
        self.mock_federation = Mock()
        self.mock_registry = Mock()

        self.query_handlers = {}

        def register_query_handler(query_type, handler):
            self.query_handlers[query_type] = handler

        self.mock_registry.register_query_handler = register_query_handler

        hs = yield setup_test_homeserver(
            self.addCleanup,
            http_client=None,
            handlers=None,
            resource_for_federation=Mock(),
            federation_client=self.mock_federation,
            federation_server=Mock(),
            federation_registry=self.mock_registry,
        )

        self.store = hs.get_datastore()

        self.frank = UserID.from_string("@1234ABCD:test")
        self.bob = UserID.from_string("@4567:test")
        self.alice = UserID.from_string("@alice:remote")

        yield defer.ensureDeferred(self.store.create_profile(self.frank.localpart))

        self.handler = hs.get_profile_handler()
        self.hs = hs

    @defer.inlineCallbacks
    def test_get_my_name(self):
        yield defer.ensureDeferred(
<<<<<<< HEAD
            self.store.set_profile_displayname(self.frank.localpart, "Frank", 1)
=======
            self.store.set_profile_displayname(self.frank.localpart, "Frank")
>>>>>>> a466b679
        )

        displayname = yield defer.ensureDeferred(
            self.handler.get_displayname(self.frank)
        )

        self.assertEquals("Frank", displayname)

    @defer.inlineCallbacks
    def test_set_my_name(self):
        yield defer.ensureDeferred(
            self.handler.set_displayname(
                self.frank, synapse.types.create_requester(self.frank), "Frank Jr."
            )
        )

        self.assertEquals(
            (
                yield defer.ensureDeferred(
                    self.store.get_profile_displayname(self.frank.localpart)
                )
            ),
            "Frank Jr.",
        )

        # Set displayname again
        yield defer.ensureDeferred(
            self.handler.set_displayname(
                self.frank, synapse.types.create_requester(self.frank), "Frank"
            )
        )

        self.assertEquals(
            (
                yield defer.ensureDeferred(
                    self.store.get_profile_displayname(self.frank.localpart)
                )
            ),
            "Frank",
        )

    @defer.inlineCallbacks
    def test_set_my_name_if_disabled(self):
        self.hs.config.enable_set_displayname = False

        # Setting displayname for the first time is allowed
        yield defer.ensureDeferred(
<<<<<<< HEAD
            self.store.set_profile_displayname(self.frank.localpart, "Frank", 1)
=======
            self.store.set_profile_displayname(self.frank.localpart, "Frank")
>>>>>>> a466b679
        )

        self.assertEquals(
            (
                yield defer.ensureDeferred(
                    self.store.get_profile_displayname(self.frank.localpart)
                )
            ),
            "Frank",
        )

        # Setting displayname a second time is forbidden
        d = defer.ensureDeferred(
            self.handler.set_displayname(
                self.frank, synapse.types.create_requester(self.frank), "Frank Jr."
            )
        )

        yield self.assertFailure(d, SynapseError)

    @defer.inlineCallbacks
    def test_set_my_name_noauth(self):
        d = defer.ensureDeferred(
            self.handler.set_displayname(
                self.frank, synapse.types.create_requester(self.bob), "Frank Jr."
            )
        )

        yield self.assertFailure(d, AuthError)

    @defer.inlineCallbacks
    def test_get_other_name(self):
        self.mock_federation.make_query.return_value = make_awaitable(
            {"displayname": "Alice"}
        )

        displayname = yield defer.ensureDeferred(
            self.handler.get_displayname(self.alice)
        )

        self.assertEquals(displayname, "Alice")
        self.mock_federation.make_query.assert_called_with(
            destination="remote",
            query_type="profile",
            args={"user_id": "@alice:remote", "field": "displayname"},
            ignore_backoff=True,
        )

    @defer.inlineCallbacks
    def test_incoming_fed_query(self):
        yield defer.ensureDeferred(self.store.create_profile("caroline"))
        yield defer.ensureDeferred(
<<<<<<< HEAD
            self.store.set_profile_displayname("caroline", "Caroline", 1)
=======
            self.store.set_profile_displayname("caroline", "Caroline")
>>>>>>> a466b679
        )

        response = yield defer.ensureDeferred(
            self.query_handlers["profile"](
                {"user_id": "@caroline:test", "field": "displayname"}
            )
        )

        self.assertEquals({"displayname": "Caroline"}, response)

    @defer.inlineCallbacks
    def test_get_my_avatar(self):
        yield defer.ensureDeferred(
            self.store.set_profile_avatar_url(
<<<<<<< HEAD
                self.frank.localpart, "http://my.server/me.png", 1
=======
                self.frank.localpart, "http://my.server/me.png"
>>>>>>> a466b679
            )
        )
        avatar_url = yield defer.ensureDeferred(self.handler.get_avatar_url(self.frank))

        self.assertEquals("http://my.server/me.png", avatar_url)

    @defer.inlineCallbacks
    def test_set_my_avatar(self):
        yield defer.ensureDeferred(
            self.handler.set_avatar_url(
                self.frank,
                synapse.types.create_requester(self.frank),
                "http://my.server/pic.gif",
            )
        )

        self.assertEquals(
            (
                yield defer.ensureDeferred(
                    self.store.get_profile_avatar_url(self.frank.localpart)
                )
            ),
            "http://my.server/pic.gif",
        )

        # Set avatar again
        yield defer.ensureDeferred(
            self.handler.set_avatar_url(
                self.frank,
                synapse.types.create_requester(self.frank),
                "http://my.server/me.png",
            )
        )

        self.assertEquals(
            (
                yield defer.ensureDeferred(
                    self.store.get_profile_avatar_url(self.frank.localpart)
                )
            ),
            "http://my.server/me.png",
        )

    @defer.inlineCallbacks
    def test_set_my_avatar_if_disabled(self):
        self.hs.config.enable_set_avatar_url = False

        # Setting displayname for the first time is allowed
        yield defer.ensureDeferred(
            self.store.set_profile_avatar_url(
<<<<<<< HEAD
                self.frank.localpart, "http://my.server/me.png", 1
=======
                self.frank.localpart, "http://my.server/me.png"
>>>>>>> a466b679
            )
        )

        self.assertEquals(
            (
                yield defer.ensureDeferred(
                    self.store.get_profile_avatar_url(self.frank.localpart)
                )
            ),
            "http://my.server/me.png",
        )

        # Set avatar a second time is forbidden
        d = defer.ensureDeferred(
            self.handler.set_avatar_url(
                self.frank,
                synapse.types.create_requester(self.frank),
                "http://my.server/pic.gif",
            )
        )

        yield self.assertFailure(d, SynapseError)<|MERGE_RESOLUTION|>--- conflicted
+++ resolved
@@ -72,11 +72,7 @@
     @defer.inlineCallbacks
     def test_get_my_name(self):
         yield defer.ensureDeferred(
-<<<<<<< HEAD
             self.store.set_profile_displayname(self.frank.localpart, "Frank", 1)
-=======
-            self.store.set_profile_displayname(self.frank.localpart, "Frank")
->>>>>>> a466b679
         )
 
         displayname = yield defer.ensureDeferred(
@@ -124,11 +120,7 @@
 
         # Setting displayname for the first time is allowed
         yield defer.ensureDeferred(
-<<<<<<< HEAD
             self.store.set_profile_displayname(self.frank.localpart, "Frank", 1)
-=======
-            self.store.set_profile_displayname(self.frank.localpart, "Frank")
->>>>>>> a466b679
         )
 
         self.assertEquals(
@@ -181,11 +173,7 @@
     def test_incoming_fed_query(self):
         yield defer.ensureDeferred(self.store.create_profile("caroline"))
         yield defer.ensureDeferred(
-<<<<<<< HEAD
             self.store.set_profile_displayname("caroline", "Caroline", 1)
-=======
-            self.store.set_profile_displayname("caroline", "Caroline")
->>>>>>> a466b679
         )
 
         response = yield defer.ensureDeferred(
@@ -200,11 +188,7 @@
     def test_get_my_avatar(self):
         yield defer.ensureDeferred(
             self.store.set_profile_avatar_url(
-<<<<<<< HEAD
                 self.frank.localpart, "http://my.server/me.png", 1
-=======
-                self.frank.localpart, "http://my.server/me.png"
->>>>>>> a466b679
             )
         )
         avatar_url = yield defer.ensureDeferred(self.handler.get_avatar_url(self.frank))
@@ -255,11 +239,7 @@
         # Setting displayname for the first time is allowed
         yield defer.ensureDeferred(
             self.store.set_profile_avatar_url(
-<<<<<<< HEAD
                 self.frank.localpart, "http://my.server/me.png", 1
-=======
-                self.frank.localpart, "http://my.server/me.png"
->>>>>>> a466b679
             )
         )
 
