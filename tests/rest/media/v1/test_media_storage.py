--- conflicted
+++ resolved
@@ -478,12 +478,7 @@
         return config
 
     def test_upload_innocent(self):
-<<<<<<< HEAD
-        """Attempt to upload some innocent data that should be allowed.
-        """
-=======
         """Attempt to upload some innocent data that should be allowed."""
->>>>>>> 9e19c6aa
 
         image_data = unhexlify(
             b"89504e470d0a1a0a0000000d4948445200000001000000010806"
