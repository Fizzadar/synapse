--- conflicted
+++ resolved
@@ -61,11 +61,8 @@
 
 RUN apt-get update && apt-get install -y \
     curl \
-<<<<<<< HEAD
-=======
     gosu \
     libjpeg62-turbo \
->>>>>>> a466b679
     libpq5 \
     libwebp6 \
     xmlsec1 \
